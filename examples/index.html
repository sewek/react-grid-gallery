<!DOCTYPE html>
<html lang="en-us">
  <head>
    <meta charset="UTF-8">
    <title>react-grid-gallery by benhowell</title>
    <meta name="viewport" content="width=device-width, initial-scale=1">
    <link rel="stylesheet" type="text/css" href="css/normalise.css" media="screen">
    <link href='https://fonts.googleapis.com/css?family=Open+Sans:400,700' rel='stylesheet' type='text/css'>
    <link rel="stylesheet" type="text/css" href="css/stylesheet.css" media="screen">
    <link rel="stylesheet" type="text/css" href="css/github-light.css" media="screen">
  </head>
  <body>
    <section class="page-header">
      <h1 class="project-name">react-grid-gallery</h1>
      <h2 class="project-tagline">Justified image gallery component for React</h2>
      <a href="https://github.com/benhowell/react-grid-gallery" class="btn">View on GitHub</a>
      <a href="https://github.com/benhowell/react-grid-gallery/zipball/master" class="btn">Download .zip</a>
      <a href="https://github.com/benhowell/react-grid-gallery/tarball/master" class="btn">Download .tar.gz</a>
    </section>


    <section class="main-content">
      <p>
        All examples consist of images with differing sizes and aspect ratios shuffled on every page load. Resizing the browser window will adjust the gallery layout seamlessly.
      </p>

<h3><a id="demo" class="anchor" href="#demo" aria-hidden="true"><span aria-hidden="true" class="octicon octicon-link"></span></a>Demo</h3>

<div id="demo0"></div>
<h4><a href="https://github.com/benhowell/react-grid-gallery/blob/master/examples/app.js">Code</a></h4>
<br>



<h2>Installation</h2>

<p>Using <a href="https://www.npmjs.com/">npm</a>:</p>

<pre><code>npm install --save react-grid-gallery
</code></pre>


<h2>
<a id="quick-start" class="anchor" href="#quick-start" aria-hidden="true"><span aria-hidden="true" class="octicon octicon-link"></span></a>Quick (and dirty) Start</h2>

<div class="highlight highlight-source-js-jsx">
<pre><span class="pl-k">import</span><span class="pl-smi"> React</span><span class="pl-k"> from</span> <span class="pl-s"><span class="pl-pds">'</span>react<span class="pl-pds">'</span></span>;
<span class="pl-k">import</span> {<span class="pl-smi"> render</span> }<span class="pl-k"> from</span> <span class="pl-s"><span class="pl-pds">'</span>react-dom<span class="pl-pds">'</span></span>;
<span class="pl-k">import</span><span class="pl-smi"> Gallery</span><span class="pl-k"> from</span> <span class="pl-s"><span class="pl-pds">'</span>react-grid-gallery<span class="pl-pds">'</span></span>;

<span class="pl-k">const</span> <span class="pl-c1">IMAGES</span><span class="pl-k"> =</span>
[{
<span class="pl-c1">        <span class="pl-s">src</span>:</span> <span class="pl-s"><span class="pl-pds">"</span>https://c2.staticflickr.com/9/8817/28973449265_07e3aa5d2e_b.jpg<span class="pl-pds">"</span></span>,
<span class="pl-c1">        <span class="pl-s">thumbnail</span>:</span> <span class="pl-s"><span class="pl-pds">"</span>https://c2.staticflickr.com/9/8817/28973449265_07e3aa5d2e_n.jpg<span class="pl-pds">"</span></span>,
<span class="pl-c1">        <span class="pl-s">thumbnailWidth</span>:</span> <span class="pl-c1">320</span>,
<span class="pl-c1">        <span class="pl-s">thumbnailHeight</span>:</span> <span class="pl-c1">174</span>,
<span class="pl-c1">        <span class="pl-s">isSelected</span>:</span><span class="pl-c1"> true</span>,
<span class="pl-c1">        <span class="pl-s">caption</span>:</span> <span class="pl-s"><span class="pl-pds">"</span>After Rain (Jeshu John - designerspics.com)<span class="pl-pds">"</span></span>
},
{
<span class="pl-c1">        <span class="pl-s">src</span>:</span> <span class="pl-s"><span class="pl-pds">"</span>https://c2.staticflickr.com/9/8356/28897120681_3b2c0f43e0_b.jpg<span class="pl-pds">"</span></span>,
<span class="pl-c1">        <span class="pl-s">thumbnail</span>:</span> <span class="pl-s"><span class="pl-pds">"</span>https://c2.staticflickr.com/9/8356/28897120681_3b2c0f43e0_n.jpg<span class="pl-pds">"</span></span>,
<span class="pl-c1">        <span class="pl-s">thumbnailWidth</span>:</span> <span class="pl-c1">320</span>,
<span class="pl-c1">        <span class="pl-s">thumbnailHeight</span>:</span> <span class="pl-c1">212</span>,
<span class="pl-c1">        <span class="pl-s">tags</span>:</span> [{<span class="pl-c1"><span class="pl-s">value</span>:</span> <span class="pl-s"><span class="pl-pds">"</span>Ocean<span class="pl-pds">"</span></span>,<span class="pl-c1"> <span class="pl-s">title</span>:</span> <span class="pl-s"><span class="pl-pds">"</span>Ocean<span class="pl-pds">"</span></span>}, {<span class="pl-c1"><span class="pl-s">value</span>:</span> <span class="pl-s"><span class="pl-pds">"</span>People<span class="pl-pds">"</span></span>,<span class="pl-c1"> <span class="pl-s">title</span>:</span> <span class="pl-s"><span class="pl-pds">"</span>People<span class="pl-pds">"</span></span>}],
<span class="pl-c1">        <span class="pl-s">caption</span>:</span> <span class="pl-s"><span class="pl-pds">"</span>Boats (Jeshu John - designerspics.com)<span class="pl-pds">"</span></span>
},

{
<span class="pl-c1">        <span class="pl-s">src</span>:</span> <span class="pl-s"><span class="pl-pds">"</span>https://c4.staticflickr.com/9/8887/28897124891_98c4fdd82b_b.jpg<span class="pl-pds">"</span></span>,
<span class="pl-c1">        <span class="pl-s">thumbnail</span>:</span> <span class="pl-s"><span class="pl-pds">"</span>https://c4.staticflickr.com/9/8887/28897124891_98c4fdd82b_n.jpg<span class="pl-pds">"</span></span>,
<span class="pl-c1">        <span class="pl-s">thumbnailWidth</span>:</span> <span class="pl-c1">320</span>,
<span class="pl-c1">        <span class="pl-s">thumbnailHeight</span>:</span> <span class="pl-c1">212</span>
}]

<span class="pl-en">render</span>(
        &lt;<span class="pl-ent"><span class="pl-c1">Gallery</span></span> <span class="pl-e">images</span><span class="pl-k">=</span><span class="pl-pse">{</span><span class="pl-s1"><span class="pl-c1">IMAGES</span></span><span class="pl-pse">}</span>/&gt;,
<span class="pl-c1">        document</span><span class="pl-k">.</span><span class="pl-en">getElementById</span>(<span class="pl-s"><span class="pl-pds">'</span>example-0<span class="pl-pds">'</span></span>)
);</pre></div>



<h2><a id="user-content-image-options" class="anchor" href="#image-options" aria-hidden="true"></a>Image Options</h2>

<table><thead>
<tr>
<th align="left">Property</th>
<th align="left">Type</th>
<th align="left">Default</th>
<th align="left">Description</th>
</tr>
</thead><tbody>
<tr>
<td align="left">src</td>
<td align="left">string</td>
<td align="left">undefined</td>
<td align="left">Required. A string referring to any valid image resource (file, url, etc).</td>
</tr>
<tr>
<td align="left">thumbnail</td>
<td align="left">string</td>
<td align="left">undefined</td>
<td align="left">Required. A string referring to any valid image resource (file, url, etc).</td>
</tr>
<tr>
<td align="left">thumbnailWidth</td>
<td align="left">number</td>
<td align="left">undefined</td>
<td align="left">Required. Width of the thumbnail image.</td>
</tr>
<tr>
<td align="left">thumbnailHeight</td>
<td align="left">number</td>
<td align="left">undefined</td>
<td align="left">Required. Height of the thumbnail image.</td>
</tr>
<tr>
<td align="left">tags</td>
<td align="left">array</td>
<td align="left">undefined</td>
<td align="left">Optional. An array of objects containing tag attributes (value and title). e.g. <code>{value: "foo", title: "bar"}</code></td>
</tr>
<tr>
<td align="left">isSelected</td>
<td align="left">bool</td>
<td align="left">undefined</td>
<td align="left">Optional. The selected state of the image.</td>
</tr>
<tr>
<td align="left">caption</td>
<td align="left">string</td>
<td align="left">undefined</td>
<td align="left">Optional. Image caption.</td>
</tr>
<tr>
<td align="left">srcset</td>
<td align="left">array</td>
<td align="left">undefined</td>
<td align="left">Optional. Array of srcsets for lightbox.</td>
</tr>
<tr>
<td align="left">customOverlay</td>
<td align="left">element</td>
<td align="left">undefined</td>
<td align="left">Optional. A custom element to be rendered as tile overlay when hovering.</td>
</tr>

</tbody></table>

<h2><a id="user-content-gallery-options" class="anchor" href="#gallery-options" aria-hidden="true"></a>Gallery Options</h2>

<table><thead>
<tr>
<th align="left">Property</th>
<th align="left">Type</th>
<th align="left">Default</th>
<th align="left">Description</th>
</tr>
</thead><tbody>
<tr>
<td align="left">images</td>
<td align="left">array</td>
<td align="left">undefined</td>
<td align="left">Required. An array of objects containing image properties (see Image Options above).</td>
</tr>
<tr>
<td align="left">enableImageSelection</td>
<td align="left">bool</td>
<td align="left">true</td>
<td align="left">Optional. Allow images to be selectable. Setting this option to <code>false</code> whilst supplying images with <code>isSelected: true</code> will result in those images being permanently selected.</td>
</tr>
<tr>
<td align="left">onSelectImage</td>
<td align="left">func</td>
<td align="left">undefined</td>
<td align="left">Optional. Function to execute when an image is selected. Optional args: index (index of selected image in images array), image (the selected image). This function is only executable when <code>enableImageSelection: true</code>.</td>
</tr>
<tr>
<td align="left">rowHeight</td>
<td align="left">number</td>
<td align="left">180</td>
<td align="left">Optional. The height of each row in the gallery.</td>
</tr>
<tr>
<td align="left">maxRows</td>
<td align="left">number</td>
<td align="left">undefined</td>
<td align="left">Optional. The maximum number of rows to show in the gallery.</td>
</tr>
<tr>
<td align="left">margin</td>
<td align="left">number</td>
<td align="left">2</td>
<td align="left">Optional. The margin around each image in the gallery.</td>
</tr>
<tr>
<td align="left">enableLightbox</td>
<td align="left">bool</td>
<td align="left">true</td>
<td align="left">Optional. Enable lightbox display of full size image when thumbnail clicked.</td>
</tr>
<tr>
<td align="left">onClickThumbnail</td>
<td align="left">func</td>
<td align="left">openLightbox</td>
<td align="left">Optional. Function to execute when gallery thumbnail clicked. Optional args: index (index of selected image in images array), event (the click event). Overrides openLightbox.</td>
</tr>
<tr>
<td align="left">lightboxWillOpen</td>
<td align="left">func</td>
<td align="left">undefined</td>
<td align="left">Optional. Function to be called before opening lightbox. Optional arg: index (index of selected image in images array).</td>
</tr>
<tr>
<td align="left">lightboxWillClose</td>
<td align="left">func</td>
<td align="left">undefined</td>
<td align="left">Optional. Function to be called before closing lightbox.</td>
</tr>
</tbody></table>

<h2><a id="user-content-lightbox-options" class="anchor" href="#lightbox-options" aria-hidden="true"></a>Lightbox Options</h2>

<p>NOTE: these options are passed inside the Gallery tag.</p>

<p>e.g.</p>

<div class="highlight highlight-source-js"><pre><span class="pl-k">&lt;</span>Gallery images<span class="pl-k">=</span>{<span class="pl-c1">IMAGES</span>} backdropClosesModal<span class="pl-k">=</span>{<span class="pl-c1">true</span>}<span class="pl-k">/</span><span class="pl-k">&gt;</span></pre></div>

<table><thead>
<tr>
<th align="left">Property</th>
<th align="left">Type</th>
<th align="left">Default</th>
<th align="left">Description</th>
</tr>
</thead><tbody>
<tr>
<td align="left">backdropClosesModal</td>
<td align="left">bool</td>
<td align="left">false</td>
<td align="left">Optional. Allow users to exit the lightbox by clicking the backdrop.</td>
</tr>
<tr>
<td align="left">currentImage</td>
<td align="left">number</td>
<td align="left">0</td>
<td align="left">Optional. The index of the image to display initially (only relevant when used in conjunction with <code>isOpen: true</code> property).</td>
</tr>
<tr>
<td align="left">preloadNextImage</td>
<td align="left">bool</td>
<td align="left">true</td>
<td align="left">Optional. Based on the direction the user is navigating, preload the next available image.</td>
</tr>
<tr>
<td align="left">customControls</td>
<td align="left">array</td>
<td align="left">undefined</td>
<td align="left">Optional. An array of elements to display as custom controls on the top of lightbox.</td>
</tr>
<tr>
<td align="left">enableKeyboardInput</td>
<td align="left">bool</td>
<td align="left">true</td>
<td align="left">Optional. Supports keyboard input - <code>esc</code>, <code>arrow left</code>, and <code>arrow right</code>.</td>
</tr>
<tr>
<td align="left">imageCountSeparator</td>
<td align="left">string</td>
<td align="left">' of '</td>
<td align="left">Optional. Customize separator in the image count.</td>
</tr>
<tr>
<td align="left">isOpen</td>
<td align="left">bool</td>
<td align="left">false</td>
<td align="left">Optional. Whether or not the lightbox is displayed when gallery first rendered (can be used in conjunction with <code>currentImage</code> property, otherwise the first image will be diplayed).</td>
</tr>
<tr>
<td align="left">showCloseButton</td>
<td align="left">bool</td>
<td align="left">true</td>
<td align="left">Optional. Display a close "X" button in top right corner.</td>
</tr>
<tr>
<td align="left">showImageCount</td>
<td align="left">bool</td>
<td align="left">true</td>
<td align="left">Optional. Display image index, e.g., "3 of 20".</td>
</tr>
<tr>
<td align="left">onClickImage</td>
<td align="left">func</td>
<td align="left">onClickImage</td>
<td align="left">Optional. Function to execute when lightbox image clicked. Overrides internal implementation of onClickImage.</td>
</tr>
<tr>
<td align="left">onClickPrev</td>
<td align="left">func</td>
<td align="left">onClickPrev</td>
<td align="left">Optional. Function to execute when lightbox left arrow clicked. Overrides internal implementation of onClickPrev.</td>
</tr>
<tr>
<td align="left">onClickNext</td>
<td align="left">func</td>
<td align="left">onClickNext</td>
<td align="left">Optional. Function to execute when lightbox right arrow clicked. Overrides internal implementation of onClickNext.</td>
</tr>
<tr>
<td align="left">lightboxWidth</td>
<td align="left">number</td>
<td align="left">1024</td>
<td align="left">Optional. Maximum width of the lightbox carousel; defaults to 1024px.</td>
</tr>
</tbody></table>

<h3>
<a id="general-notes" class="anchor" href="#general-notes" aria-hidden="true"><span aria-hidden="true" class="octicon octicon-link"></span></a>General Notes</h3>

<ul>
<li><p>As the inspiration for this component comes from <a href="https://photos.google.com/">Google Photos</a>, very small thumbnails may not be the most aesthetically pleasing due to the border size applied when selected. A sensible rowHeight default of 180px has been chosen, but rowHeights down to 100px are still reasonable.</p></li>
<li><p>Gallery width is determined by the containing element.</p></li>
<li><p>Image Options: <code>thumbnail</code> can point to the same resource as <code>src</code>, bearing in mind the resultant data size of the gallery and page load cost. Thumbnails of whatever size will be scaled to match <code>rowHeight</code>.</p></li>
</ul>

<ul>
<li>If you don't know your <code>thumbnailWidth</code> and <code>thumbnailHeight</code> values, you can find these out using any number of <a href="http://stackoverflow.com/a/1944298">javascript hacks</a>, bearing in mind the load penalty associated with these methods.</li>
</ul>

<h3>
<a id="license" class="anchor" href="#license" aria-hidden="true"><span aria-hidden="true" class="octicon octicon-link"></span></a>License</h3>

<p>React Grid Gallery is free to use for personal and commercial projects under the <a href="https://github.com/benhowell/react-grid-gallery/blob/master/LICENSE">MIT License</a>. Attribution is not required, but appreciated.</p>



<h3>
<a id="acknowledgements" class="anchor" href="#acknowledgements" aria-hidden="true"><span aria-hidden="true" class="octicon octicon-link"></span></a>Acknowledgements</h3>

<ul>
<li><p>Visual design inspired by <a href="https://photos.google.com/">Google Photos</a>.</p></li>
<li><p>Thumbnail viewport implementation inspired by <a href="http://fmaul.de/gallery-grid-example/">GPlusGallery</a> by Florian Maul.</p></li>
<li><p>Backend lightbox functionality via <a href="https://github.com/jossmac/react-images">React Images</a> by <a href="https://github.com/jossmac">jossmac</a>.</p></li>

<li><p>The following gallery functions were obtained from <a href="https://github.com/jossmac">jossmac</a> from his <a href="https://github.com/jossmac/react-images/blob/b85bd83ae651d0fd373bb495ac88670ee4dfadab/examples/src/components/Gallery.js">React Images example</a> and as such the copyright remains with him: closeLightbox, gotoNext, gotoPrevious, handleClickImage, openLightbox.</p></li>

<li><p><a href="https://github.com/cust0dian">cust0dian</a> for critical bug fixes in <a href="https://github.com/benhowell/react-grid-gallery/pull/6">PR 6</a> and <a href="https://github.com/benhowell/react-grid-gallery/pull/7">PR 7</a>.</p></li>

<li><p><a href="https://github.com/ValYouW">ValYouW</a> for lightboxWillOpen and lightBoxWillClose functionality: <a href="https://github.com/benhowell/react-grid-gallery/pull/20">PR 20</a>.</p></li>

<li><p>Demo stock photos:</p>

<ul>
<li><a href="http://designerspics.com">Jeshu John - designerspics.com</a></li>
<li><a href="http://gratisography.com">Gratisography</a></li>
<li><a href="http://isorepublic.com">Tom Eversley - isorepublic.com</a></li>
<li><a href="http://jeshoots.com">Jan Vasek - jeshoots.com</a></li>
<li><a href="http://moveast.me">moveast.me</a></li>
<li><a href="http://unsplash.com">贝莉儿 NG. - unsplash.com</a></li>
<li><a href="/benhowell/react-grid-gallery/blob/master/unsplash.com">Matthew Wiebe. - unsplash.com</a></li>
</ul>
</li>
</ul>


<h2>Examples</h2>

<h3><a id="pre-selected-images" class="anchor" href="#pre-selected-images" aria-hidden="true"><span aria-hidden="true" class="octicon octicon-link"></span></a>Pre-selected Images</h3>

<div id="demo1"></div>
<h4><a href="https://github.com/benhowell/react-grid-gallery/blob/master/examples/demo1.js">Code</a></h4>
<br>

<h3><a id="permanently-selected-images" class="anchor" href="#permanently-selected-images" aria-hidden="true"><span aria-hidden="true" class="octicon octicon-link"></span></a>Permanently selected Images</h3>

<div id="demo2"></div>
<h4><a href="https://github.com/benhowell/react-grid-gallery/blob/master/examples/demo2.js">Code</a></h4>
<br>

<h3><a id="simple-gallery" class="anchor" href="#simple-gallery" aria-hidden="true"><span aria-hidden="true" class="octicon octicon-link"></span></a>Simple Gallery (Lightbox and Image Selection Disabled)
</h3>

<div id="demo3"></div>
<h4><a href="https://github.com/benhowell/react-grid-gallery/blob/master/examples/demo3.js">Code</a></h4>
<br>
<<<<<<< HEAD
<pre><span class="pl-k">import</span><span class="pl-smi"> React</span><span class="pl-k"> from</span> <span class="pl-s"><span class="pl-pds">'</span>react<span class="pl-pds">'</span></span>;
<span class="pl-k">import</span><span class="pl-smi"> ReactDOM</span><span class="pl-k"> from</span> <span class="pl-s"><span class="pl-pds">'</span>react-dom<span class="pl-pds">'</span></span>;
<span class="pl-k">import</span><span class="pl-smi"> Gallery</span><span class="pl-k"> from</span> <span class="pl-s"><span class="pl-pds">'</span>react-grid-gallery<span class="pl-pds">'</span></span>;


<span class="pl-k">class</span> <span class="pl-en">Demo3</span> <span class="pl-k">extends</span> <span class="pl-en">React</span><span class="pl-k">.</span><span class="pl-smi">Component</span> {
    <span class="pl-en">constructor</span>(<span class="pl-smi">props</span>){
        <span class="pl-en">super</span>(<span class="pl-smi">props</span>);

<span class="pl-v">        this</span><span class="pl-k">.</span><span class="pl-smi">state</span> <span class="pl-k">=</span> {
<span class="pl-c1">            <span class="pl-s">images</span>:</span><span class="pl-v"> this</span><span class="pl-k">.</span><span class="pl-smi">props</span><span class="pl-k">.</span><span class="pl-smi">images</span>
        };

    }

    <span class="pl-en">render</span> () {
<span class="pl-k">        return</span> (
                &lt;<span class="pl-ent">div</span> <span class="pl-e">style</span><span class="pl-k">=</span><span class="pl-pse">{</span><span class="pl-s1">{</span>
<span class="pl-s1"><span class="pl-c1">                    <span class="pl-s">display</span>:</span> <span class="pl-s"><span class="pl-pds">"</span>block<span class="pl-pds">"</span></span>,</span>
<span class="pl-s1"><span class="pl-c1">                    <span class="pl-s">minHeight</span>:</span> <span class="pl-s"><span class="pl-pds">"</span>1px<span class="pl-pds">"</span></span>,</span>
<span class="pl-s1"><span class="pl-c1">                    <span class="pl-s">width</span>:</span> <span class="pl-s"><span class="pl-pds">"</span>100%<span class="pl-pds">"</span></span>,</span>
<span class="pl-s1"><span class="pl-c1">                    <span class="pl-s">border</span>:</span> <span class="pl-s"><span class="pl-pds">"</span>1px solid #ddd<span class="pl-pds">"</span></span>,</span>
<span class="pl-s1"><span class="pl-c1">                    <span class="pl-s">overflow</span>:</span> <span class="pl-s"><span class="pl-pds">"</span>auto<span class="pl-pds">"</span></span>}</span><span class="pl-pse">}</span>&gt;
                &lt;<span class="pl-ent"><span class="pl-c1">Gallery</span></span>
            <span class="pl-e">images</span><span class="pl-k">=</span><span class="pl-pse">{</span><span class="pl-s1"><span class="pl-v">this</span><span class="pl-k">.</span><span class="pl-smi">state</span><span class="pl-k">.</span><span class="pl-smi">images</span></span><span class="pl-pse">}</span>
            <span class="pl-e">enableLightbox</span><span class="pl-k">=</span><span class="pl-pse">{</span><span class="pl-s1"><span class="pl-c1">false</span></span><span class="pl-pse">}</span>
            <span class="pl-e">enableImageSelection</span><span class="pl-k">=</span><span class="pl-pse">{</span><span class="pl-s1"><span class="pl-c1">false</span></span><span class="pl-pse">}</span>/&gt;
                &lt;/<span class="pl-ent">div</span>&gt;
        );
    }
}

<span class="pl-smi">Demo3</span><span class="pl-k">.</span><span class="pl-smi">propTypes</span> <span class="pl-k">=</span> {
<span class="pl-c1">    <span class="pl-s">images</span>:</span> <span class="pl-smi">React</span><span class="pl-k">.</span><span class="pl-smi">PropTypes</span><span class="pl-k">.</span><span class="pl-en">arrayOf</span>(
        <span class="pl-smi">React</span><span class="pl-k">.</span><span class="pl-smi">PropTypes</span><span class="pl-k">.</span><span class="pl-en">shape</span>({
<span class="pl-c1">            <span class="pl-s">src</span>:</span> <span class="pl-smi">React</span><span class="pl-k">.</span><span class="pl-smi">PropTypes</span><span class="pl-k">.</span><span class="pl-smi">string</span><span class="pl-k">.</span><span class="pl-smi">isRequired</span>,
<span class="pl-c1">            <span class="pl-s">thumbnail</span>:</span> <span class="pl-smi">React</span><span class="pl-k">.</span><span class="pl-smi">PropTypes</span><span class="pl-k">.</span><span class="pl-smi">string</span><span class="pl-k">.</span><span class="pl-smi">isRequired</span>,
<span class="pl-c1">            <span class="pl-s">srcset</span>:</span> <span class="pl-smi">React</span><span class="pl-k">.</span><span class="pl-smi">PropTypes</span><span class="pl-k">.</span><span class="pl-smi">array</span>,
<span class="pl-c1">            <span class="pl-s">caption</span>:</span> <span class="pl-smi">React</span><span class="pl-k">.</span><span class="pl-smi">PropTypes</span><span class="pl-k">.</span><span class="pl-smi">string</span>,
<span class="pl-c1">            <span class="pl-s">thumbnailWidth</span>:</span> <span class="pl-smi">React</span><span class="pl-k">.</span><span class="pl-smi">PropTypes</span><span class="pl-k">.</span><span class="pl-smi">number</span><span class="pl-k">.</span><span class="pl-smi">isRequired</span>,
<span class="pl-c1">            <span class="pl-s">thumbnailHeight</span>:</span> <span class="pl-smi">React</span><span class="pl-k">.</span><span class="pl-smi">PropTypes</span><span class="pl-k">.</span><span class="pl-smi">number</span><span class="pl-k">.</span><span class="pl-smi">isRequired</span>
        })
    )<span class="pl-k">.</span><span class="pl-smi">isRequired</span>
};

<span class="pl-smi">Demo3</span><span class="pl-k">.</span><span class="pl-smi">defaultProps</span> <span class="pl-k">=</span> {
<span class="pl-c1">    <span class="pl-s">images</span>:</span> <span class="pl-en">shuffleArray</span>([
        {
<span class="pl-c1">            <span class="pl-s">src</span>:</span> <span class="pl-s"><span class="pl-pds">"</span>https://c2.staticflickr.com/9/8817/28973449265_07e3aa5d2e_b.jpg<span class="pl-pds">"</span></span>,
<span class="pl-c1">            <span class="pl-s">thumbnail</span>:</span> <span class="pl-s"><span class="pl-pds">"</span>https://c2.staticflickr.com/9/8817/28973449265_07e3aa5d2e_n.jpg<span class="pl-pds">"</span></span>,
<span class="pl-c1">            <span class="pl-s">thumbnailWidth</span>:</span> <span class="pl-c1">320</span>,
<span class="pl-c1">            <span class="pl-s">thumbnailHeight</span>:</span> <span class="pl-c1">174</span>,
<span class="pl-c1">            <span class="pl-s">caption</span>:</span> <span class="pl-s"><span class="pl-pds">"</span>After Rain (Jeshu John - designerspics.com)<span class="pl-pds">"</span></span>
        },
        {
<span class="pl-c1">            <span class="pl-s">src</span>:</span> <span class="pl-s"><span class="pl-pds">"</span>https://c6.staticflickr.com/9/8890/28897154101_a8f55be225_b.jpg<span class="pl-pds">"</span></span>,
<span class="pl-c1">            <span class="pl-s">thumbnail</span>:</span> <span class="pl-s"><span class="pl-pds">"</span>https://c6.staticflickr.com/9/8890/28897154101_a8f55be225_n.jpg<span class="pl-pds">"</span></span>,
<span class="pl-c1">            <span class="pl-s">thumbnailWidth</span>:</span> <span class="pl-c1">320</span>,
<span class="pl-c1">            <span class="pl-s">thumbnailHeight</span>:</span> <span class="pl-c1">183</span>,
<span class="pl-c1">            <span class="pl-s">caption</span>:</span> <span class="pl-s"><span class="pl-pds">"</span>37H (gratispgraphy.com)<span class="pl-pds">"</span></span>
        },
        {
<span class="pl-c1">            <span class="pl-s">src</span>:</span> <span class="pl-s"><span class="pl-pds">"</span>https://c7.staticflickr.com/9/8106/28941228886_86d1450016_b.jpg<span class="pl-pds">"</span></span>,
<span class="pl-c1">            <span class="pl-s">thumbnail</span>:</span> <span class="pl-s"><span class="pl-pds">"</span>https://c7.staticflickr.com/9/8106/28941228886_86d1450016_n.jpg<span class="pl-pds">"</span></span>,
<span class="pl-c1">            <span class="pl-s">thumbnailWidth</span>:</span> <span class="pl-c1">271</span>,
<span class="pl-c1">            <span class="pl-s">thumbnailHeight</span>:</span> <span class="pl-c1">320</span>,
<span class="pl-c1">            <span class="pl-s">caption</span>:</span> <span class="pl-s"><span class="pl-pds">"</span>Orange Macro (Tom Eversley - isorepublic.com)<span class="pl-pds">"</span></span>
        },
        {
<span class="pl-c1">            <span class="pl-s">src</span>:</span> <span class="pl-s"><span class="pl-pds">"</span>https://c6.staticflickr.com/9/8342/28897193381_800db6419e_b.jpg<span class="pl-pds">"</span></span>,
<span class="pl-c1">            <span class="pl-s">thumbnail</span>:</span> <span class="pl-s"><span class="pl-pds">"</span>https://c6.staticflickr.com/9/8342/28897193381_800db6419e_n.jpg<span class="pl-pds">"</span></span>,
<span class="pl-c1">            <span class="pl-s">thumbnailWidth</span>:</span> <span class="pl-c1">320</span>,
<span class="pl-c1">            <span class="pl-s">thumbnailHeight</span>:</span> <span class="pl-c1">213</span>,
<span class="pl-c1">            <span class="pl-s">caption</span>:</span> <span class="pl-s"><span class="pl-pds">"</span>201H (gratisography.com)<span class="pl-pds">"</span></span>
        },
        {
<span class="pl-c1">            <span class="pl-s">src</span>:</span> <span class="pl-s"><span class="pl-pds">"</span>https://c8.staticflickr.com/9/8104/28973555735_ae7c208970_b.jpg<span class="pl-pds">"</span></span>,
<span class="pl-c1">            <span class="pl-s">thumbnail</span>:</span> <span class="pl-s"><span class="pl-pds">"</span>https://c8.staticflickr.com/9/8104/28973555735_ae7c208970_n.jpg<span class="pl-pds">"</span></span>,
<span class="pl-c1">            <span class="pl-s">thumbnailWidth</span>:</span> <span class="pl-c1">320</span>,
<span class="pl-c1">            <span class="pl-s">thumbnailHeight</span>:</span> <span class="pl-c1">213</span>,
<span class="pl-c1">            <span class="pl-s">caption</span>:</span> <span class="pl-s"><span class="pl-pds">"</span>Flower Interior Macro (Tom Eversley - isorepublic.com)<span class="pl-pds">"</span></span>
        },
        {
<span class="pl-c1">            <span class="pl-s">src</span>:</span> <span class="pl-s"><span class="pl-pds">"</span>https://c1.staticflickr.com/9/8707/28868704912_cba5c6600e_b.jpg<span class="pl-pds">"</span></span>,
<span class="pl-c1">            <span class="pl-s">thumbnail</span>:</span> <span class="pl-s"><span class="pl-pds">"</span>https://c1.staticflickr.com/9/8707/28868704912_cba5c6600e_n.jpg<span class="pl-pds">"</span></span>,
<span class="pl-c1">            <span class="pl-s">thumbnailWidth</span>:</span> <span class="pl-c1">320</span>,
<span class="pl-c1">            <span class="pl-s">thumbnailHeight</span>:</span> <span class="pl-c1">213</span>,
<span class="pl-c1">            <span class="pl-s">caption</span>:</span> <span class="pl-s"><span class="pl-pds">"</span>Man on BMX (Tom Eversley - isorepublic.com)<span class="pl-pds">"</span></span>
        },
        {
<span class="pl-c1">            <span class="pl-s">src</span>:</span> <span class="pl-s"><span class="pl-pds">"</span>https://c4.staticflickr.com/9/8578/28357117603_97a8233cf5_b.jpg<span class="pl-pds">"</span></span>,
<span class="pl-c1">            <span class="pl-s">thumbnail</span>:</span> <span class="pl-s"><span class="pl-pds">"</span>https://c4.staticflickr.com/9/8578/28357117603_97a8233cf5_n.jpg<span class="pl-pds">"</span></span>,
<span class="pl-c1">            <span class="pl-s">thumbnailWidth</span>:</span> <span class="pl-c1">320</span>,
<span class="pl-c1">            <span class="pl-s">thumbnailHeight</span>:</span> <span class="pl-c1">213</span>,
<span class="pl-c1">            <span class="pl-s">caption</span>:</span> <span class="pl-s"><span class="pl-pds">"</span>Ropeman - Thailand (Tom Eversley - isorepublic.com)<span class="pl-pds">"</span></span>
        },
        {
<span class="pl-c1">            <span class="pl-s">src</span>:</span> <span class="pl-s"><span class="pl-pds">"</span>https://c1.staticflickr.com/9/8056/28354485944_148d6a5fc1_b.jpg<span class="pl-pds">"</span></span>,
<span class="pl-c1">            <span class="pl-s">thumbnail</span>:</span> <span class="pl-s"><span class="pl-pds">"</span>https://c1.staticflickr.com/9/8056/28354485944_148d6a5fc1_n.jpg<span class="pl-pds">"</span></span>,
<span class="pl-c1">            <span class="pl-s">thumbnailWidth</span>:</span> <span class="pl-c1">257</span>,
<span class="pl-c1">            <span class="pl-s">thumbnailHeight</span>:</span> <span class="pl-c1">320</span>,
<span class="pl-c1">            <span class="pl-s">caption</span>:</span> <span class="pl-s"><span class="pl-pds">"</span>A photo by 贝莉儿 NG. (unsplash.com)<span class="pl-pds">"</span></span>
        }
    ])
};

<span class="pl-smi">ReactDOM</span><span class="pl-k">.</span><span class="pl-en">render</span>(&lt;<span class="pl-ent"><span class="pl-c1">Demo3</span></span> /&gt;,<span class="pl-c1"> document</span><span class="pl-k">.</span><span class="pl-en">getElementById</span>(<span class="pl-s"><span class="pl-pds">'</span>demo3<span class="pl-pds">'</span></span>));</pre>

<h3>Custom Overlay</h3>
<div id="demo4"></div>

<h3><a id="code-sample" class="anchor" href="#code-sample" aria-hidden="true"><span aria-hidden="true" class="octicon octicon-link"></span></a>Code Sample (from demo at the top of the page)</h3>




<pre><span class="pl-k">import</span> <span class="pl-smi">React</span> <span class="pl-k">from</span> <span class="pl-s"><span class="pl-pds">'</span>react<span class="pl-pds">'</span></span>;
<span class="pl-k">import</span> <span class="pl-smi">ReactDOM</span> <span class="pl-k">from</span> <span class="pl-s"><span class="pl-pds">'</span>react-dom<span class="pl-pds">'</span></span>;
<span class="pl-k">import</span> <span class="pl-smi">Gallery</span> <span class="pl-k">from</span> <span class="pl-s"><span class="pl-pds">'</span>react-grid-gallery<span class="pl-pds">'</span></span>;
<span class="pl-k">import</span> <span class="pl-smi">CheckButton</span> <span class="pl-k">from</span> <span class="pl-s"><span class="pl-pds">'</span>../src/CheckButton<span class="pl-pds">'</span></span>;

<span class="pl-k">class</span> <span class="pl-en">Demo0</span> <span class="pl-k">extends</span> <span class="pl-e">React</span>.<span class="pl-smi">Component</span> {
    <span class="pl-en">constructor</span>(<span class="pl-smi">props</span>){
        <span class="pl-v">super</span>(props);

        <span class="pl-v">this</span>.<span class="pl-smi">state</span> <span class="pl-k">=</span> {
            images<span class="pl-k">:</span> <span class="pl-v">this</span>.<span class="pl-smi">props</span>.<span class="pl-c1">images</span>,
            selectAllChecked<span class="pl-k">:</span> <span class="pl-c1">false</span>
        };

        <span class="pl-v">this</span>.<span class="pl-smi">onSelectImage</span> <span class="pl-k">=</span> <span class="pl-v">this</span>.<span class="pl-smi">onSelectImage</span>.<span class="pl-en">bind</span>(<span class="pl-v">this</span>);
        <span class="pl-v">this</span>.<span class="pl-smi">getSelectedImages</span> <span class="pl-k">=</span> <span class="pl-v">this</span>.<span class="pl-smi">getSelectedImages</span>.<span class="pl-en">bind</span>(<span class="pl-v">this</span>);
        <span class="pl-v">this</span>.<span class="pl-smi">onClickSelectAll</span> <span class="pl-k">=</span> <span class="pl-v">this</span>.<span class="pl-smi">onClickSelectAll</span>.<span class="pl-en">bind</span>(<span class="pl-v">this</span>);
    }

    <span class="pl-en">allImagesSelected</span> (<span class="pl-smi">images</span>){
        <span class="pl-k">var</span> f <span class="pl-k">=</span> <span class="pl-smi">images</span>.<span class="pl-en">filter</span>(
            <span class="pl-k">function</span> (<span class="pl-smi">img</span>) {
                <span class="pl-k">return</span> <span class="pl-smi">img</span>.<span class="pl-smi">isSelected</span> <span class="pl-k">==</span> <span class="pl-c1">true</span>;
            }
        );
        <span class="pl-k">return</span> <span class="pl-smi">f</span>.<span class="pl-c1">length</span> <span class="pl-k">==</span> <span class="pl-smi">images</span>.<span class="pl-c1">length</span>;
    }

    <span class="pl-en">onSelectImage</span> (<span class="pl-smi">index</span>, <span class="pl-smi">image</span>) {
        <span class="pl-k">var</span> images <span class="pl-k">=</span> <span class="pl-v">this</span>.<span class="pl-smi">state</span>.<span class="pl-c1">images</span>.<span class="pl-c1">slice</span>();
        <span class="pl-k">var</span> img <span class="pl-k">=</span> images[index];
        <span class="pl-k">if</span>(<span class="pl-smi">img</span>.<span class="pl-en">hasOwnProperty</span>(<span class="pl-s"><span class="pl-pds">"</span>isSelected<span class="pl-pds">"</span></span>))
            <span class="pl-smi">img</span>.<span class="pl-smi">isSelected</span> <span class="pl-k">=</span> <span class="pl-k">!</span><span class="pl-smi">img</span>.<span class="pl-smi">isSelected</span>;
        <span class="pl-k">else</span>
            <span class="pl-smi">img</span>.<span class="pl-smi">isSelected</span> <span class="pl-k">=</span> <span class="pl-c1">true</span>;

        <span class="pl-v">this</span>.<span class="pl-en">setState</span>({
            images<span class="pl-k">:</span> images
        });

        <span class="pl-k">if</span>(<span class="pl-v">this</span>.<span class="pl-en">allImagesSelected</span>(images)){
            <span class="pl-v">this</span>.<span class="pl-en">setState</span>({
                selectAllChecked<span class="pl-k">:</span> <span class="pl-c1">true</span>
            });
        }
        <span class="pl-k">else</span> {
            <span class="pl-v">this</span>.<span class="pl-en">setState</span>({
                selectAllChecked<span class="pl-k">:</span> <span class="pl-c1">false</span>
            });
        }
    }

    <span class="pl-en">getSelectedImages</span> () {
        <span class="pl-k">var</span> selected <span class="pl-k">=</span> [];
        <span class="pl-k">for</span>(<span class="pl-k">var</span> i <span class="pl-k">=</span> <span class="pl-c1">0</span>; i <span class="pl-k">&lt;</span> <span class="pl-v">this</span>.<span class="pl-smi">state</span>.<span class="pl-c1">images</span>.<span class="pl-c1">length</span>; i<span class="pl-k">++</span>)
            <span class="pl-k">if</span>(<span class="pl-v">this</span>.<span class="pl-smi">state</span>.<span class="pl-c1">images</span>[i].<span class="pl-smi">isSelected</span> <span class="pl-k">==</span> <span class="pl-c1">true</span>)
                <span class="pl-smi">selected</span>.<span class="pl-c1">push</span>(i);
        <span class="pl-k">return</span> selected;
    }

    <span class="pl-en">onClickSelectAll</span> () {
        <span class="pl-k">var</span> selectAllChecked <span class="pl-k">=</span> <span class="pl-k">!</span><span class="pl-v">this</span>.<span class="pl-smi">state</span>.<span class="pl-smi">selectAllChecked</span>;
        <span class="pl-v">this</span>.<span class="pl-en">setState</span>({
            selectAllChecked<span class="pl-k">:</span> selectAllChecked
        });

        <span class="pl-k">var</span> images <span class="pl-k">=</span> <span class="pl-v">this</span>.<span class="pl-smi">state</span>.<span class="pl-c1">images</span>.<span class="pl-c1">slice</span>();
        <span class="pl-k">if</span>(selectAllChecked){
            <span class="pl-k">for</span>(<span class="pl-k">var</span> i <span class="pl-k">=</span> <span class="pl-c1">0</span>; i <span class="pl-k">&lt;</span> <span class="pl-v">this</span>.<span class="pl-smi">state</span>.<span class="pl-c1">images</span>.<span class="pl-c1">length</span>; i<span class="pl-k">++</span>)
                images[i].<span class="pl-smi">isSelected</span> <span class="pl-k">=</span> <span class="pl-c1">true</span>;
        }
        <span class="pl-k">else</span> {
            <span class="pl-k">for</span>(<span class="pl-k">var</span> i <span class="pl-k">=</span> <span class="pl-c1">0</span>; i <span class="pl-k">&lt;</span> <span class="pl-v">this</span>.<span class="pl-smi">state</span>.<span class="pl-c1">images</span>.<span class="pl-c1">length</span>; i<span class="pl-k">++</span>)
                images[i].<span class="pl-smi">isSelected</span> <span class="pl-k">=</span> <span class="pl-c1">false</span>;

        }
        <span class="pl-v">this</span>.<span class="pl-en">setState</span>({
            images<span class="pl-k">:</span> images
        });
    }

    <span class="pl-en">render</span> () {
        <span class="pl-k">return</span> (
                <span class="pl-k">&lt;</span>div<span class="pl-k">&gt;</span>
                <span class="pl-k">&lt;</span>CheckButton
            index<span class="pl-k">=</span>{<span class="pl-c1">0</span>}
            isSelected<span class="pl-k">=</span>{<span class="pl-v">this</span>.<span class="pl-smi">state</span>.<span class="pl-smi">selectAllChecked</span>}
            onClick<span class="pl-k">=</span>{<span class="pl-v">this</span>.<span class="pl-smi">onClickSelectAll</span>}
            parentHover<span class="pl-k">=</span>{<span class="pl-c1">true</span>}
            color<span class="pl-k">=</span>{<span class="pl-s"><span class="pl-pds">"</span>rgba(0,0,0,0.54)<span class="pl-pds">"</span></span>}
            selectedColor<span class="pl-k">=</span>{<span class="pl-s"><span class="pl-pds">"</span>#4285f4<span class="pl-pds">"</span></span>}
            hoverColor<span class="pl-k">=</span>{<span class="pl-s"><span class="pl-pds">"</span>rgba(0,0,0,0.54)<span class="pl-pds">"</span></span>}<span class="pl-k">/</span><span class="pl-k">&gt;</span>
                <span class="pl-k">&lt;</span>div style<span class="pl-k">=</span>{{
                    height<span class="pl-k">:</span> <span class="pl-s"><span class="pl-pds">"</span>36px<span class="pl-pds">"</span></span>,
                    display<span class="pl-k">:</span> <span class="pl-s"><span class="pl-pds">"</span>flex<span class="pl-pds">"</span></span>,
                    alignItems<span class="pl-k">:</span> <span class="pl-s"><span class="pl-pds">"</span>center<span class="pl-pds">"</span></span>
                }}<span class="pl-k">&gt;</span>
                select all
                <span class="pl-k">&lt;</span><span class="pl-k">/</span>div<span class="pl-k">&gt;</span>
                <span class="pl-k">&lt;</span>div style<span class="pl-k">=</span>{{
                    padding<span class="pl-k">:</span> <span class="pl-s"><span class="pl-pds">"</span>2px<span class="pl-pds">"</span></span>,
                    color<span class="pl-k">:</span> <span class="pl-s"><span class="pl-pds">"</span>#666<span class="pl-pds">"</span></span>
                }}<span class="pl-k">&gt;</span>Selected images<span class="pl-k">:</span> {<span class="pl-v">this</span>.<span class="pl-en">getSelectedImages</span>().<span class="pl-c1">toString</span>()}<span class="pl-k">&lt;</span><span class="pl-k">/</span>div<span class="pl-k">&gt;</span>
                <span class="pl-k">&lt;</span>div style<span class="pl-k">=</span>{{
                    display<span class="pl-k">:</span> <span class="pl-s"><span class="pl-pds">"</span>block<span class="pl-pds">"</span></span>,
                    minHeight<span class="pl-k">:</span> <span class="pl-s"><span class="pl-pds">"</span>1px<span class="pl-pds">"</span></span>,
                    width<span class="pl-k">:</span> <span class="pl-s"><span class="pl-pds">"</span>100%<span class="pl-pds">"</span></span>,
                    border<span class="pl-k">:</span> <span class="pl-s"><span class="pl-pds">"</span>1px solid #ddd<span class="pl-pds">"</span></span>,
                    overflow<span class="pl-k">:</span> <span class="pl-s"><span class="pl-pds">"</span>auto<span class="pl-pds">"</span></span>}}<span class="pl-k">&gt;</span>
                <span class="pl-k">&lt;</span>Gallery
            images<span class="pl-k">=</span>{<span class="pl-v">this</span>.<span class="pl-smi">state</span>.<span class="pl-c1">images</span>}
            onSelectImage<span class="pl-k">=</span>{<span class="pl-v">this</span>.<span class="pl-smi">onSelectImage</span>}<span class="pl-k">/</span><span class="pl-k">&gt;</span>
                <span class="pl-k">&lt;</span><span class="pl-k">/</span>div<span class="pl-k">&gt;</span>
                <span class="pl-k">&lt;</span><span class="pl-k">/</span>div<span class="pl-k">&gt;</span>
        );
    }
}

<span class="pl-smi">Demo0</span>.<span class="pl-smi">propTypes</span> <span class="pl-k">=</span> {
    images<span class="pl-k">:</span> <span class="pl-smi">React</span>.<span class="pl-smi">PropTypes</span>.<span class="pl-en">arrayOf</span>(
        <span class="pl-smi">React</span>.<span class="pl-smi">PropTypes</span>.<span class="pl-c1">shape</span>({
            src<span class="pl-k">:</span> <span class="pl-smi">React</span>.<span class="pl-smi">PropTypes</span>.<span class="pl-smi">string</span>.<span class="pl-smi">isRequired</span>,
            thumbnail<span class="pl-k">:</span> <span class="pl-smi">React</span>.<span class="pl-smi">PropTypes</span>.<span class="pl-smi">string</span>.<span class="pl-smi">isRequired</span>,
            srcset<span class="pl-k">:</span> <span class="pl-smi">React</span>.<span class="pl-smi">PropTypes</span>.<span class="pl-smi">array</span>,
            caption<span class="pl-k">:</span> <span class="pl-smi">React</span>.<span class="pl-smi">PropTypes</span>.<span class="pl-smi">string</span>,
            thumbnailWidth<span class="pl-k">:</span> <span class="pl-smi">React</span>.<span class="pl-smi">PropTypes</span>.<span class="pl-smi">number</span>.<span class="pl-smi">isRequired</span>,
            thumbnailHeight<span class="pl-k">:</span> <span class="pl-smi">React</span>.<span class="pl-smi">PropTypes</span>.<span class="pl-smi">number</span>.<span class="pl-smi">isRequired</span>,
            isSelected<span class="pl-k">:</span> <span class="pl-smi">React</span>.<span class="pl-smi">PropTypes</span>.<span class="pl-smi">bool</span>
        })
    ).<span class="pl-smi">isRequired</span>
};

<span class="pl-smi">Demo0</span>.<span class="pl-smi">defaultProps</span> <span class="pl-k">=</span> {
    images<span class="pl-k">:</span> <span class="pl-en">shuffleArray</span>([
        {
            src<span class="pl-k">:</span> <span class="pl-s"><span class="pl-pds">"</span>https://c2.staticflickr.com/9/8817/28973449265_07e3aa5d2e_b.jpg<span class="pl-pds">"</span></span>,
            thumbnail<span class="pl-k">:</span> <span class="pl-s"><span class="pl-pds">"</span>https://c2.staticflickr.com/9/8817/28973449265_07e3aa5d2e_n.jpg<span class="pl-pds">"</span></span>,
            thumbnailWidth<span class="pl-k">:</span> <span class="pl-c1">320</span>,
            thumbnailHeight<span class="pl-k">:</span> <span class="pl-c1">174</span>,
            tags<span class="pl-k">:</span> [{value<span class="pl-k">:</span> <span class="pl-s"><span class="pl-pds">"</span>Nature<span class="pl-pds">"</span></span>, title<span class="pl-k">:</span> <span class="pl-s"><span class="pl-pds">"</span>Nature<span class="pl-pds">"</span></span>}, {value<span class="pl-k">:</span> <span class="pl-s"><span class="pl-pds">"</span>Flora<span class="pl-pds">"</span></span>, title<span class="pl-k">:</span> <span class="pl-s"><span class="pl-pds">"</span>Flora<span class="pl-pds">"</span></span>}],
            caption<span class="pl-k">:</span> <span class="pl-s"><span class="pl-pds">"</span>After Rain (Jeshu John - designerspics.com)<span class="pl-pds">"</span></span>
        },
        {
            src<span class="pl-k">:</span> <span class="pl-s"><span class="pl-pds">"</span>https://c2.staticflickr.com/9/8356/28897120681_3b2c0f43e0_b.jpg<span class="pl-pds">"</span></span>,
            thumbnail<span class="pl-k">:</span> <span class="pl-s"><span class="pl-pds">"</span>https://c2.staticflickr.com/9/8356/28897120681_3b2c0f43e0_n.jpg<span class="pl-pds">"</span></span>,
            thumbnailWidth<span class="pl-k">:</span> <span class="pl-c1">320</span>,
            thumbnailHeight<span class="pl-k">:</span> <span class="pl-c1">212</span>,
            caption<span class="pl-k">:</span> <span class="pl-s"><span class="pl-pds">"</span>Boats (Jeshu John - designerspics.com)<span class="pl-pds">"</span></span>
        },
        {
            src<span class="pl-k">:</span> <span class="pl-s"><span class="pl-pds">"</span>https://c4.staticflickr.com/9/8887/28897124891_98c4fdd82b_b.jpg<span class="pl-pds">"</span></span>,
            thumbnail<span class="pl-k">:</span> <span class="pl-s"><span class="pl-pds">"</span>https://c4.staticflickr.com/9/8887/28897124891_98c4fdd82b_n.jpg<span class="pl-pds">"</span></span>,
            thumbnailWidth<span class="pl-k">:</span> <span class="pl-c1">320</span>,
            thumbnailHeight<span class="pl-k">:</span> <span class="pl-c1">212</span>,
            caption<span class="pl-k">:</span> <span class="pl-s"><span class="pl-pds">"</span>Color Pencils (Jeshu John - designerspics.com)<span class="pl-pds">"</span></span>
        },
        {
            src<span class="pl-k">:</span> <span class="pl-s"><span class="pl-pds">"</span>https://c7.staticflickr.com/9/8546/28354329294_bb45ba31fa_b.jpg<span class="pl-pds">"</span></span>,
            thumbnail<span class="pl-k">:</span> <span class="pl-s"><span class="pl-pds">"</span>https://c7.staticflickr.com/9/8546/28354329294_bb45ba31fa_n.jpg<span class="pl-pds">"</span></span>,
            thumbnailWidth<span class="pl-k">:</span> <span class="pl-c1">320</span>,
            thumbnailHeight<span class="pl-k">:</span> <span class="pl-c1">213</span>,
            caption<span class="pl-k">:</span> <span class="pl-s"><span class="pl-pds">"</span>Red Apples with other Red Fruit (foodiesfeed.com)<span class="pl-pds">"</span></span>
        },
        {
            src<span class="pl-k">:</span> <span class="pl-s"><span class="pl-pds">"</span>https://c6.staticflickr.com/9/8890/28897154101_a8f55be225_b.jpg<span class="pl-pds">"</span></span>,
            thumbnail<span class="pl-k">:</span> <span class="pl-s"><span class="pl-pds">"</span>https://c6.staticflickr.com/9/8890/28897154101_a8f55be225_n.jpg<span class="pl-pds">"</span></span>,
            thumbnailWidth<span class="pl-k">:</span> <span class="pl-c1">320</span>,
            thumbnailHeight<span class="pl-k">:</span> <span class="pl-c1">183</span>,
            caption<span class="pl-k">:</span> <span class="pl-s"><span class="pl-pds">"</span>37H (gratispgraphy.com)<span class="pl-pds">"</span></span>
        },
        {
            src<span class="pl-k">:</span> <span class="pl-s"><span class="pl-pds">"</span>https://c5.staticflickr.com/9/8768/28941110956_b05ab588c1_b.jpg<span class="pl-pds">"</span></span>,
            thumbnail<span class="pl-k">:</span> <span class="pl-s"><span class="pl-pds">"</span>https://c5.staticflickr.com/9/8768/28941110956_b05ab588c1_n.jpg<span class="pl-pds">"</span></span>,
            thumbnailWidth<span class="pl-k">:</span> <span class="pl-c1">240</span>,
            thumbnailHeight<span class="pl-k">:</span> <span class="pl-c1">320</span>,
            tags<span class="pl-k">:</span> [{value<span class="pl-k">:</span> <span class="pl-s"><span class="pl-pds">"</span>Nature<span class="pl-pds">"</span></span>, title<span class="pl-k">:</span> <span class="pl-s"><span class="pl-pds">"</span>Nature<span class="pl-pds">"</span></span>}],
            caption<span class="pl-k">:</span> <span class="pl-s"><span class="pl-pds">"</span>8H (gratisography.com)<span class="pl-pds">"</span></span>
        },
        {
            src<span class="pl-k">:</span> <span class="pl-s"><span class="pl-pds">"</span>https://c3.staticflickr.com/9/8583/28354353794_9f2d08d8c0_b.jpg<span class="pl-pds">"</span></span>,
            thumbnail<span class="pl-k">:</span> <span class="pl-s"><span class="pl-pds">"</span>https://c3.staticflickr.com/9/8583/28354353794_9f2d08d8c0_n.jpg<span class="pl-pds">"</span></span>,
            thumbnailWidth<span class="pl-k">:</span> <span class="pl-c1">320</span>,
            thumbnailHeight<span class="pl-k">:</span> <span class="pl-c1">190</span>,
            caption<span class="pl-k">:</span> <span class="pl-s"><span class="pl-pds">"</span>286H (gratisography.com)<span class="pl-pds">"</span></span>
        },
        {
            src<span class="pl-k">:</span> <span class="pl-s"><span class="pl-pds">"</span>https://c7.staticflickr.com/9/8569/28941134686_d57273d933_b.jpg<span class="pl-pds">"</span></span>,
            thumbnail<span class="pl-k">:</span> <span class="pl-s"><span class="pl-pds">"</span>https://c7.staticflickr.com/9/8569/28941134686_d57273d933_n.jpg<span class="pl-pds">"</span></span>,
            thumbnailWidth<span class="pl-k">:</span> <span class="pl-c1">320</span>,
            thumbnailHeight<span class="pl-k">:</span> <span class="pl-c1">148</span>,
            tags<span class="pl-k">:</span> [{value<span class="pl-k">:</span> <span class="pl-s"><span class="pl-pds">"</span>People<span class="pl-pds">"</span></span>, title<span class="pl-k">:</span> <span class="pl-s"><span class="pl-pds">"</span>People<span class="pl-pds">"</span></span>}],
            caption<span class="pl-k">:</span> <span class="pl-s"><span class="pl-pds">"</span>315H (gratisography.com)<span class="pl-pds">"</span></span>
        },
        {
            src<span class="pl-k">:</span> <span class="pl-s"><span class="pl-pds">"</span>https://c6.staticflickr.com/9/8342/28897193381_800db6419e_b.jpg<span class="pl-pds">"</span></span>,
            thumbnail<span class="pl-k">:</span> <span class="pl-s"><span class="pl-pds">"</span>https://c6.staticflickr.com/9/8342/28897193381_800db6419e_n.jpg<span class="pl-pds">"</span></span>,
            thumbnailWidth<span class="pl-k">:</span> <span class="pl-c1">320</span>,
            thumbnailHeight<span class="pl-k">:</span> <span class="pl-c1">213</span>,
            caption<span class="pl-k">:</span> <span class="pl-s"><span class="pl-pds">"</span>201H (gratisography.com)<span class="pl-pds">"</span></span>
        },
        {
            src<span class="pl-k">:</span> <span class="pl-s"><span class="pl-pds">"</span>https://c2.staticflickr.com/9/8239/28897202241_1497bec71a_b.jpg<span class="pl-pds">"</span></span>,
            thumbnail<span class="pl-k">:</span> <span class="pl-s"><span class="pl-pds">"</span>https://c2.staticflickr.com/9/8239/28897202241_1497bec71a_n.jpg<span class="pl-pds">"</span></span>,
            thumbnailWidth<span class="pl-k">:</span> <span class="pl-c1">248</span>,
            thumbnailHeight<span class="pl-k">:</span> <span class="pl-c1">320</span>,
            caption<span class="pl-k">:</span> <span class="pl-s"><span class="pl-pds">"</span>Big Ben (Tom Eversley - isorepublic.com)<span class="pl-pds">"</span></span>
        },
        {
            src<span class="pl-k">:</span> <span class="pl-s"><span class="pl-pds">"</span>https://c7.staticflickr.com/9/8785/28687743710_3580fcb5f0_b.jpg<span class="pl-pds">"</span></span>,
            thumbnail<span class="pl-k">:</span> <span class="pl-s"><span class="pl-pds">"</span>https://c7.staticflickr.com/9/8785/28687743710_3580fcb5f0_n.jpg<span class="pl-pds">"</span></span>,
            thumbnailWidth<span class="pl-k">:</span> <span class="pl-c1">320</span>,
            thumbnailHeight<span class="pl-k">:</span> <span class="pl-c1">113</span>,
            tags<span class="pl-k">:</span> [{value<span class="pl-k">:</span> <span class="pl-s"><span class="pl-pds">"</span>People<span class="pl-pds">"</span></span>, title<span class="pl-k">:</span> <span class="pl-s"><span class="pl-pds">"</span>People<span class="pl-pds">"</span></span>}],
            caption<span class="pl-k">:</span> <span class="pl-s"><span class="pl-pds">"</span>Red Zone - Paris (Tom Eversley - isorepublic.com)<span class="pl-pds">"</span></span>
        },
        {
            src<span class="pl-k">:</span> <span class="pl-s"><span class="pl-pds">"</span>https://c6.staticflickr.com/9/8520/28357073053_cafcb3da6f_b.jpg<span class="pl-pds">"</span></span>,
            thumbnail<span class="pl-k">:</span> <span class="pl-s"><span class="pl-pds">"</span>https://c6.staticflickr.com/9/8520/28357073053_cafcb3da6f_n.jpg<span class="pl-pds">"</span></span>,
            thumbnailWidth<span class="pl-k">:</span> <span class="pl-c1">313</span>,
            thumbnailHeight<span class="pl-k">:</span> <span class="pl-c1">320</span>,
            caption<span class="pl-k">:</span> <span class="pl-s"><span class="pl-pds">"</span>Wood Glass (Tom Eversley - isorepublic.com)<span class="pl-pds">"</span></span>
        },
        {
            src<span class="pl-k">:</span> <span class="pl-s"><span class="pl-pds">"</span>https://c8.staticflickr.com/9/8104/28973555735_ae7c208970_b.jpg<span class="pl-pds">"</span></span>,
            thumbnail<span class="pl-k">:</span> <span class="pl-s"><span class="pl-pds">"</span>https://c8.staticflickr.com/9/8104/28973555735_ae7c208970_n.jpg<span class="pl-pds">"</span></span>,
            thumbnailWidth<span class="pl-k">:</span> <span class="pl-c1">320</span>,
            thumbnailHeight<span class="pl-k">:</span> <span class="pl-c1">213</span>,
            caption<span class="pl-k">:</span> <span class="pl-s"><span class="pl-pds">"</span>Flower Interior Macro (Tom Eversley - isorepublic.com)<span class="pl-pds">"</span></span>
        },
        {
            src<span class="pl-k">:</span> <span class="pl-s"><span class="pl-pds">"</span>https://c4.staticflickr.com/9/8562/28897228731_ff4447ef5f_b.jpg<span class="pl-pds">"</span></span>,
            thumbnail<span class="pl-k">:</span> <span class="pl-s"><span class="pl-pds">"</span>https://c4.staticflickr.com/9/8562/28897228731_ff4447ef5f_n.jpg<span class="pl-pds">"</span></span>,
            thumbnailWidth<span class="pl-k">:</span> <span class="pl-c1">320</span>,
            thumbnailHeight<span class="pl-k">:</span> <span class="pl-c1">194</span>,
            caption<span class="pl-k">:</span> <span class="pl-s"><span class="pl-pds">"</span>Old Barn (Tom Eversley - isorepublic.com)<span class="pl-pds">"</span></span>
        },
        {
            src<span class="pl-k">:</span> <span class="pl-s"><span class="pl-pds">"</span>https://c2.staticflickr.com/8/7577/28973580825_d8f541ba3f_b.jpg<span class="pl-pds">"</span></span>,
            thumbnail<span class="pl-k">:</span> <span class="pl-s"><span class="pl-pds">"</span>https://c2.staticflickr.com/8/7577/28973580825_d8f541ba3f_n.jpg<span class="pl-pds">"</span></span>,
            thumbnailWidth<span class="pl-k">:</span> <span class="pl-c1">320</span>,
            thumbnailHeight<span class="pl-k">:</span> <span class="pl-c1">213</span>,
            caption<span class="pl-k">:</span> <span class="pl-s"><span class="pl-pds">"</span>Cosmos Flower Macro (Tom Eversley - isorepublic.com)<span class="pl-pds">"</span></span>
        },
        {
            src<span class="pl-k">:</span> <span class="pl-s"><span class="pl-pds">"</span>https://c7.staticflickr.com/9/8106/28941228886_86d1450016_b.jpg<span class="pl-pds">"</span></span>,
            thumbnail<span class="pl-k">:</span> <span class="pl-s"><span class="pl-pds">"</span>https://c7.staticflickr.com/9/8106/28941228886_86d1450016_n.jpg<span class="pl-pds">"</span></span>,
            thumbnailWidth<span class="pl-k">:</span> <span class="pl-c1">271</span>,
            thumbnailHeight<span class="pl-k">:</span> <span class="pl-c1">320</span>,
            caption<span class="pl-k">:</span> <span class="pl-s"><span class="pl-pds">"</span>Orange Macro (Tom Eversley - isorepublic.com)<span class="pl-pds">"</span></span>
        },
        {
            src<span class="pl-k">:</span> <span class="pl-s"><span class="pl-pds">"</span>https://c1.staticflickr.com/9/8330/28941240416_71d2a7af8e_b.jpg<span class="pl-pds">"</span></span>,
            thumbnail<span class="pl-k">:</span> <span class="pl-s"><span class="pl-pds">"</span>https://c1.staticflickr.com/9/8330/28941240416_71d2a7af8e_n.jpg<span class="pl-pds">"</span></span>,
            thumbnailWidth<span class="pl-k">:</span> <span class="pl-c1">320</span>,
            thumbnailHeight<span class="pl-k">:</span> <span class="pl-c1">213</span>,
            tags<span class="pl-k">:</span> [{value<span class="pl-k">:</span> <span class="pl-s"><span class="pl-pds">"</span>Nature<span class="pl-pds">"</span></span>, title<span class="pl-k">:</span> <span class="pl-s"><span class="pl-pds">"</span>Nature<span class="pl-pds">"</span></span>}, {value<span class="pl-k">:</span> <span class="pl-s"><span class="pl-pds">"</span>People<span class="pl-pds">"</span></span>, title<span class="pl-k">:</span> <span class="pl-s"><span class="pl-pds">"</span>People<span class="pl-pds">"</span></span>}],
            caption<span class="pl-k">:</span> <span class="pl-s"><span class="pl-pds">"</span>Surfer Sunset (Tom Eversley - isorepublic.com)<span class="pl-pds">"</span></span>
        },
        {
            src<span class="pl-k">:</span> <span class="pl-s"><span class="pl-pds">"</span>https://c1.staticflickr.com/9/8707/28868704912_cba5c6600e_b.jpg<span class="pl-pds">"</span></span>,
            thumbnail<span class="pl-k">:</span> <span class="pl-s"><span class="pl-pds">"</span>https://c1.staticflickr.com/9/8707/28868704912_cba5c6600e_n.jpg<span class="pl-pds">"</span></span>,
            thumbnailWidth<span class="pl-k">:</span> <span class="pl-c1">320</span>,
            thumbnailHeight<span class="pl-k">:</span> <span class="pl-c1">213</span>,
            tags<span class="pl-k">:</span> [{value<span class="pl-k">:</span> <span class="pl-s"><span class="pl-pds">"</span>People<span class="pl-pds">"</span></span>, title<span class="pl-k">:</span> <span class="pl-s"><span class="pl-pds">"</span>People<span class="pl-pds">"</span></span>}, {value<span class="pl-k">:</span> <span class="pl-s"><span class="pl-pds">"</span>Sport<span class="pl-pds">"</span></span>, title<span class="pl-k">:</span> <span class="pl-s"><span class="pl-pds">"</span>Sport<span class="pl-pds">"</span></span>}],
            caption<span class="pl-k">:</span> <span class="pl-s"><span class="pl-pds">"</span>Man on BMX (Tom Eversley - isorepublic.com)<span class="pl-pds">"</span></span>
        },
        {
            src<span class="pl-k">:</span> <span class="pl-s"><span class="pl-pds">"</span>https://c4.staticflickr.com/9/8578/28357117603_97a8233cf5_b.jpg<span class="pl-pds">"</span></span>,
            thumbnail<span class="pl-k">:</span> <span class="pl-s"><span class="pl-pds">"</span>https://c4.staticflickr.com/9/8578/28357117603_97a8233cf5_n.jpg<span class="pl-pds">"</span></span>,
            thumbnailWidth<span class="pl-k">:</span> <span class="pl-c1">320</span>,
            thumbnailHeight<span class="pl-k">:</span> <span class="pl-c1">213</span>,
            caption<span class="pl-k">:</span> <span class="pl-s"><span class="pl-pds">"</span>Ropeman - Thailand (Tom Eversley - isorepublic.com)<span class="pl-pds">"</span></span>
        },
        {
            src<span class="pl-k">:</span> <span class="pl-s"><span class="pl-pds">"</span>https://c4.staticflickr.com/8/7476/28973628875_069e938525_b.jpg<span class="pl-pds">"</span></span>,
            thumbnail<span class="pl-k">:</span> <span class="pl-s"><span class="pl-pds">"</span>https://c4.staticflickr.com/8/7476/28973628875_069e938525_n.jpg<span class="pl-pds">"</span></span>,
            thumbnailWidth<span class="pl-k">:</span> <span class="pl-c1">320</span>,
            thumbnailHeight<span class="pl-k">:</span> <span class="pl-c1">213</span>,
            caption<span class="pl-k">:</span> <span class="pl-s"><span class="pl-pds">"</span>Time to Think (Tom Eversley - isorepublic.com)<span class="pl-pds">"</span></span>
        },
        {
            src<span class="pl-k">:</span> <span class="pl-s"><span class="pl-pds">"</span>https://c6.staticflickr.com/9/8593/28357129133_f04c73bf1e_b.jpg<span class="pl-pds">"</span></span>,
            thumbnail<span class="pl-k">:</span> <span class="pl-s"><span class="pl-pds">"</span>https://c6.staticflickr.com/9/8593/28357129133_f04c73bf1e_n.jpg<span class="pl-pds">"</span></span>,
            thumbnailWidth<span class="pl-k">:</span> <span class="pl-c1">320</span>,
            thumbnailHeight<span class="pl-k">:</span> <span class="pl-c1">179</span>,
            tags<span class="pl-k">:</span> [{value<span class="pl-k">:</span> <span class="pl-s"><span class="pl-pds">"</span>Nature<span class="pl-pds">"</span></span>, title<span class="pl-k">:</span> <span class="pl-s"><span class="pl-pds">"</span>Nature<span class="pl-pds">"</span></span>}, {value<span class="pl-k">:</span> <span class="pl-s"><span class="pl-pds">"</span>Fauna<span class="pl-pds">"</span></span>, title<span class="pl-k">:</span> <span class="pl-s"><span class="pl-pds">"</span>Fauna<span class="pl-pds">"</span></span>}],
            caption<span class="pl-k">:</span> <span class="pl-s"><span class="pl-pds">"</span>Untitled (Jan Vasek - jeshoots.com)<span class="pl-pds">"</span></span>
        },
        {
            src<span class="pl-k">:</span> <span class="pl-s"><span class="pl-pds">"</span>https://c6.staticflickr.com/9/8893/28897116141_641b88e342_b.jpg<span class="pl-pds">"</span></span>,
            thumbnail<span class="pl-k">:</span> <span class="pl-s"><span class="pl-pds">"</span>https://c6.staticflickr.com/9/8893/28897116141_641b88e342_n.jpg<span class="pl-pds">"</span></span>,
            thumbnailWidth<span class="pl-k">:</span> <span class="pl-c1">320</span>,
            thumbnailHeight<span class="pl-k">:</span> <span class="pl-c1">215</span>,
            tags<span class="pl-k">:</span> [{value<span class="pl-k">:</span> <span class="pl-s"><span class="pl-pds">"</span>People<span class="pl-pds">"</span></span>, title<span class="pl-k">:</span> <span class="pl-s"><span class="pl-pds">"</span>People<span class="pl-pds">"</span></span>}],
            caption<span class="pl-k">:</span> <span class="pl-s"><span class="pl-pds">"</span>Untitled (moveast.me)<span class="pl-pds">"</span></span>
        },
        {
            src<span class="pl-k">:</span> <span class="pl-s"><span class="pl-pds">"</span>https://c1.staticflickr.com/9/8056/28354485944_148d6a5fc1_b.jpg<span class="pl-pds">"</span></span>,
            thumbnail<span class="pl-k">:</span> <span class="pl-s"><span class="pl-pds">"</span>https://c1.staticflickr.com/9/8056/28354485944_148d6a5fc1_n.jpg<span class="pl-pds">"</span></span>,
            thumbnailWidth<span class="pl-k">:</span> <span class="pl-c1">257</span>,
            thumbnailHeight<span class="pl-k">:</span> <span class="pl-c1">320</span>,
            caption<span class="pl-k">:</span> <span class="pl-s"><span class="pl-pds">"</span>A photo by 贝莉儿 NG. (unsplash.com)<span class="pl-pds">"</span></span>
        },
        {
            src<span class="pl-k">:</span> <span class="pl-s"><span class="pl-pds">"</span>https://c7.staticflickr.com/9/8824/28868764222_19f3b30773_b.jpg<span class="pl-pds">"</span></span>,
            thumbnail<span class="pl-k">:</span> <span class="pl-s"><span class="pl-pds">"</span>https://c7.staticflickr.com/9/8824/28868764222_19f3b30773_n.jpg<span class="pl-pds">"</span></span>,
            thumbnailWidth<span class="pl-k">:</span> <span class="pl-c1">226</span>,
            thumbnailHeight<span class="pl-k">:</span> <span class="pl-c1">320</span>,
            caption<span class="pl-k">:</span> <span class="pl-s"><span class="pl-pds">"</span>A photo by Matthew Wiebe. (unsplash.com)<span class="pl-pds">"</span></span>
        }
    ]).<span class="pl-c1">splice</span>(<span class="pl-c1">0</span>,<span class="pl-c1">16</span>)
};

<span class="pl-smi">ReactDOM</span>.<span class="pl-en">render</span>(<span class="pl-k">&lt;</span>Demo0 <span class="pl-k">/</span><span class="pl-k">&gt;</span>, <span class="pl-c1">document</span>.<span class="pl-c1">getElementById</span>(<span class="pl-s"><span class="pl-pds">'</span>demo0<span class="pl-pds">'</span></span>));</pre>


=======
>>>>>>> 6fa7a553



      <footer class="site-footer">
        <span class="site-footer-owner"><a href="https://github.com/benhowell/react-grid-gallery">react-grid-gallery</a> is maintained by <a href="https://github.com/benhowell">Ben Howell</a>.</span>

      </footer>
</section>

    <script>
      function shuffleArray (array) {
      for (var i = array.length - 1; i > 0; i--) {
      var j = Math.floor(Math.random() * (i + 1));
      var temp = array[i];
      array[i] = array[j];
      array[j] = temp;
      }
      return array;
      }
    </script>

<script src="js/bundle.min.js"></script>
  </body>
</html><|MERGE_RESOLUTION|>--- conflicted
+++ resolved
@@ -384,441 +384,7 @@
 <div id="demo3"></div>
 <h4><a href="https://github.com/benhowell/react-grid-gallery/blob/master/examples/demo3.js">Code</a></h4>
 <br>
-<<<<<<< HEAD
-<pre><span class="pl-k">import</span><span class="pl-smi"> React</span><span class="pl-k"> from</span> <span class="pl-s"><span class="pl-pds">'</span>react<span class="pl-pds">'</span></span>;
-<span class="pl-k">import</span><span class="pl-smi"> ReactDOM</span><span class="pl-k"> from</span> <span class="pl-s"><span class="pl-pds">'</span>react-dom<span class="pl-pds">'</span></span>;
-<span class="pl-k">import</span><span class="pl-smi"> Gallery</span><span class="pl-k"> from</span> <span class="pl-s"><span class="pl-pds">'</span>react-grid-gallery<span class="pl-pds">'</span></span>;
-
-
-<span class="pl-k">class</span> <span class="pl-en">Demo3</span> <span class="pl-k">extends</span> <span class="pl-en">React</span><span class="pl-k">.</span><span class="pl-smi">Component</span> {
-    <span class="pl-en">constructor</span>(<span class="pl-smi">props</span>){
-        <span class="pl-en">super</span>(<span class="pl-smi">props</span>);
-
-<span class="pl-v">        this</span><span class="pl-k">.</span><span class="pl-smi">state</span> <span class="pl-k">=</span> {
-<span class="pl-c1">            <span class="pl-s">images</span>:</span><span class="pl-v"> this</span><span class="pl-k">.</span><span class="pl-smi">props</span><span class="pl-k">.</span><span class="pl-smi">images</span>
-        };
-
-    }
-
-    <span class="pl-en">render</span> () {
-<span class="pl-k">        return</span> (
-                &lt;<span class="pl-ent">div</span> <span class="pl-e">style</span><span class="pl-k">=</span><span class="pl-pse">{</span><span class="pl-s1">{</span>
-<span class="pl-s1"><span class="pl-c1">                    <span class="pl-s">display</span>:</span> <span class="pl-s"><span class="pl-pds">"</span>block<span class="pl-pds">"</span></span>,</span>
-<span class="pl-s1"><span class="pl-c1">                    <span class="pl-s">minHeight</span>:</span> <span class="pl-s"><span class="pl-pds">"</span>1px<span class="pl-pds">"</span></span>,</span>
-<span class="pl-s1"><span class="pl-c1">                    <span class="pl-s">width</span>:</span> <span class="pl-s"><span class="pl-pds">"</span>100%<span class="pl-pds">"</span></span>,</span>
-<span class="pl-s1"><span class="pl-c1">                    <span class="pl-s">border</span>:</span> <span class="pl-s"><span class="pl-pds">"</span>1px solid #ddd<span class="pl-pds">"</span></span>,</span>
-<span class="pl-s1"><span class="pl-c1">                    <span class="pl-s">overflow</span>:</span> <span class="pl-s"><span class="pl-pds">"</span>auto<span class="pl-pds">"</span></span>}</span><span class="pl-pse">}</span>&gt;
-                &lt;<span class="pl-ent"><span class="pl-c1">Gallery</span></span>
-            <span class="pl-e">images</span><span class="pl-k">=</span><span class="pl-pse">{</span><span class="pl-s1"><span class="pl-v">this</span><span class="pl-k">.</span><span class="pl-smi">state</span><span class="pl-k">.</span><span class="pl-smi">images</span></span><span class="pl-pse">}</span>
-            <span class="pl-e">enableLightbox</span><span class="pl-k">=</span><span class="pl-pse">{</span><span class="pl-s1"><span class="pl-c1">false</span></span><span class="pl-pse">}</span>
-            <span class="pl-e">enableImageSelection</span><span class="pl-k">=</span><span class="pl-pse">{</span><span class="pl-s1"><span class="pl-c1">false</span></span><span class="pl-pse">}</span>/&gt;
-                &lt;/<span class="pl-ent">div</span>&gt;
-        );
-    }
-}
-
-<span class="pl-smi">Demo3</span><span class="pl-k">.</span><span class="pl-smi">propTypes</span> <span class="pl-k">=</span> {
-<span class="pl-c1">    <span class="pl-s">images</span>:</span> <span class="pl-smi">React</span><span class="pl-k">.</span><span class="pl-smi">PropTypes</span><span class="pl-k">.</span><span class="pl-en">arrayOf</span>(
-        <span class="pl-smi">React</span><span class="pl-k">.</span><span class="pl-smi">PropTypes</span><span class="pl-k">.</span><span class="pl-en">shape</span>({
-<span class="pl-c1">            <span class="pl-s">src</span>:</span> <span class="pl-smi">React</span><span class="pl-k">.</span><span class="pl-smi">PropTypes</span><span class="pl-k">.</span><span class="pl-smi">string</span><span class="pl-k">.</span><span class="pl-smi">isRequired</span>,
-<span class="pl-c1">            <span class="pl-s">thumbnail</span>:</span> <span class="pl-smi">React</span><span class="pl-k">.</span><span class="pl-smi">PropTypes</span><span class="pl-k">.</span><span class="pl-smi">string</span><span class="pl-k">.</span><span class="pl-smi">isRequired</span>,
-<span class="pl-c1">            <span class="pl-s">srcset</span>:</span> <span class="pl-smi">React</span><span class="pl-k">.</span><span class="pl-smi">PropTypes</span><span class="pl-k">.</span><span class="pl-smi">array</span>,
-<span class="pl-c1">            <span class="pl-s">caption</span>:</span> <span class="pl-smi">React</span><span class="pl-k">.</span><span class="pl-smi">PropTypes</span><span class="pl-k">.</span><span class="pl-smi">string</span>,
-<span class="pl-c1">            <span class="pl-s">thumbnailWidth</span>:</span> <span class="pl-smi">React</span><span class="pl-k">.</span><span class="pl-smi">PropTypes</span><span class="pl-k">.</span><span class="pl-smi">number</span><span class="pl-k">.</span><span class="pl-smi">isRequired</span>,
-<span class="pl-c1">            <span class="pl-s">thumbnailHeight</span>:</span> <span class="pl-smi">React</span><span class="pl-k">.</span><span class="pl-smi">PropTypes</span><span class="pl-k">.</span><span class="pl-smi">number</span><span class="pl-k">.</span><span class="pl-smi">isRequired</span>
-        })
-    )<span class="pl-k">.</span><span class="pl-smi">isRequired</span>
-};
-
-<span class="pl-smi">Demo3</span><span class="pl-k">.</span><span class="pl-smi">defaultProps</span> <span class="pl-k">=</span> {
-<span class="pl-c1">    <span class="pl-s">images</span>:</span> <span class="pl-en">shuffleArray</span>([
-        {
-<span class="pl-c1">            <span class="pl-s">src</span>:</span> <span class="pl-s"><span class="pl-pds">"</span>https://c2.staticflickr.com/9/8817/28973449265_07e3aa5d2e_b.jpg<span class="pl-pds">"</span></span>,
-<span class="pl-c1">            <span class="pl-s">thumbnail</span>:</span> <span class="pl-s"><span class="pl-pds">"</span>https://c2.staticflickr.com/9/8817/28973449265_07e3aa5d2e_n.jpg<span class="pl-pds">"</span></span>,
-<span class="pl-c1">            <span class="pl-s">thumbnailWidth</span>:</span> <span class="pl-c1">320</span>,
-<span class="pl-c1">            <span class="pl-s">thumbnailHeight</span>:</span> <span class="pl-c1">174</span>,
-<span class="pl-c1">            <span class="pl-s">caption</span>:</span> <span class="pl-s"><span class="pl-pds">"</span>After Rain (Jeshu John - designerspics.com)<span class="pl-pds">"</span></span>
-        },
-        {
-<span class="pl-c1">            <span class="pl-s">src</span>:</span> <span class="pl-s"><span class="pl-pds">"</span>https://c6.staticflickr.com/9/8890/28897154101_a8f55be225_b.jpg<span class="pl-pds">"</span></span>,
-<span class="pl-c1">            <span class="pl-s">thumbnail</span>:</span> <span class="pl-s"><span class="pl-pds">"</span>https://c6.staticflickr.com/9/8890/28897154101_a8f55be225_n.jpg<span class="pl-pds">"</span></span>,
-<span class="pl-c1">            <span class="pl-s">thumbnailWidth</span>:</span> <span class="pl-c1">320</span>,
-<span class="pl-c1">            <span class="pl-s">thumbnailHeight</span>:</span> <span class="pl-c1">183</span>,
-<span class="pl-c1">            <span class="pl-s">caption</span>:</span> <span class="pl-s"><span class="pl-pds">"</span>37H (gratispgraphy.com)<span class="pl-pds">"</span></span>
-        },
-        {
-<span class="pl-c1">            <span class="pl-s">src</span>:</span> <span class="pl-s"><span class="pl-pds">"</span>https://c7.staticflickr.com/9/8106/28941228886_86d1450016_b.jpg<span class="pl-pds">"</span></span>,
-<span class="pl-c1">            <span class="pl-s">thumbnail</span>:</span> <span class="pl-s"><span class="pl-pds">"</span>https://c7.staticflickr.com/9/8106/28941228886_86d1450016_n.jpg<span class="pl-pds">"</span></span>,
-<span class="pl-c1">            <span class="pl-s">thumbnailWidth</span>:</span> <span class="pl-c1">271</span>,
-<span class="pl-c1">            <span class="pl-s">thumbnailHeight</span>:</span> <span class="pl-c1">320</span>,
-<span class="pl-c1">            <span class="pl-s">caption</span>:</span> <span class="pl-s"><span class="pl-pds">"</span>Orange Macro (Tom Eversley - isorepublic.com)<span class="pl-pds">"</span></span>
-        },
-        {
-<span class="pl-c1">            <span class="pl-s">src</span>:</span> <span class="pl-s"><span class="pl-pds">"</span>https://c6.staticflickr.com/9/8342/28897193381_800db6419e_b.jpg<span class="pl-pds">"</span></span>,
-<span class="pl-c1">            <span class="pl-s">thumbnail</span>:</span> <span class="pl-s"><span class="pl-pds">"</span>https://c6.staticflickr.com/9/8342/28897193381_800db6419e_n.jpg<span class="pl-pds">"</span></span>,
-<span class="pl-c1">            <span class="pl-s">thumbnailWidth</span>:</span> <span class="pl-c1">320</span>,
-<span class="pl-c1">            <span class="pl-s">thumbnailHeight</span>:</span> <span class="pl-c1">213</span>,
-<span class="pl-c1">            <span class="pl-s">caption</span>:</span> <span class="pl-s"><span class="pl-pds">"</span>201H (gratisography.com)<span class="pl-pds">"</span></span>
-        },
-        {
-<span class="pl-c1">            <span class="pl-s">src</span>:</span> <span class="pl-s"><span class="pl-pds">"</span>https://c8.staticflickr.com/9/8104/28973555735_ae7c208970_b.jpg<span class="pl-pds">"</span></span>,
-<span class="pl-c1">            <span class="pl-s">thumbnail</span>:</span> <span class="pl-s"><span class="pl-pds">"</span>https://c8.staticflickr.com/9/8104/28973555735_ae7c208970_n.jpg<span class="pl-pds">"</span></span>,
-<span class="pl-c1">            <span class="pl-s">thumbnailWidth</span>:</span> <span class="pl-c1">320</span>,
-<span class="pl-c1">            <span class="pl-s">thumbnailHeight</span>:</span> <span class="pl-c1">213</span>,
-<span class="pl-c1">            <span class="pl-s">caption</span>:</span> <span class="pl-s"><span class="pl-pds">"</span>Flower Interior Macro (Tom Eversley - isorepublic.com)<span class="pl-pds">"</span></span>
-        },
-        {
-<span class="pl-c1">            <span class="pl-s">src</span>:</span> <span class="pl-s"><span class="pl-pds">"</span>https://c1.staticflickr.com/9/8707/28868704912_cba5c6600e_b.jpg<span class="pl-pds">"</span></span>,
-<span class="pl-c1">            <span class="pl-s">thumbnail</span>:</span> <span class="pl-s"><span class="pl-pds">"</span>https://c1.staticflickr.com/9/8707/28868704912_cba5c6600e_n.jpg<span class="pl-pds">"</span></span>,
-<span class="pl-c1">            <span class="pl-s">thumbnailWidth</span>:</span> <span class="pl-c1">320</span>,
-<span class="pl-c1">            <span class="pl-s">thumbnailHeight</span>:</span> <span class="pl-c1">213</span>,
-<span class="pl-c1">            <span class="pl-s">caption</span>:</span> <span class="pl-s"><span class="pl-pds">"</span>Man on BMX (Tom Eversley - isorepublic.com)<span class="pl-pds">"</span></span>
-        },
-        {
-<span class="pl-c1">            <span class="pl-s">src</span>:</span> <span class="pl-s"><span class="pl-pds">"</span>https://c4.staticflickr.com/9/8578/28357117603_97a8233cf5_b.jpg<span class="pl-pds">"</span></span>,
-<span class="pl-c1">            <span class="pl-s">thumbnail</span>:</span> <span class="pl-s"><span class="pl-pds">"</span>https://c4.staticflickr.com/9/8578/28357117603_97a8233cf5_n.jpg<span class="pl-pds">"</span></span>,
-<span class="pl-c1">            <span class="pl-s">thumbnailWidth</span>:</span> <span class="pl-c1">320</span>,
-<span class="pl-c1">            <span class="pl-s">thumbnailHeight</span>:</span> <span class="pl-c1">213</span>,
-<span class="pl-c1">            <span class="pl-s">caption</span>:</span> <span class="pl-s"><span class="pl-pds">"</span>Ropeman - Thailand (Tom Eversley - isorepublic.com)<span class="pl-pds">"</span></span>
-        },
-        {
-<span class="pl-c1">            <span class="pl-s">src</span>:</span> <span class="pl-s"><span class="pl-pds">"</span>https://c1.staticflickr.com/9/8056/28354485944_148d6a5fc1_b.jpg<span class="pl-pds">"</span></span>,
-<span class="pl-c1">            <span class="pl-s">thumbnail</span>:</span> <span class="pl-s"><span class="pl-pds">"</span>https://c1.staticflickr.com/9/8056/28354485944_148d6a5fc1_n.jpg<span class="pl-pds">"</span></span>,
-<span class="pl-c1">            <span class="pl-s">thumbnailWidth</span>:</span> <span class="pl-c1">257</span>,
-<span class="pl-c1">            <span class="pl-s">thumbnailHeight</span>:</span> <span class="pl-c1">320</span>,
-<span class="pl-c1">            <span class="pl-s">caption</span>:</span> <span class="pl-s"><span class="pl-pds">"</span>A photo by 贝莉儿 NG. (unsplash.com)<span class="pl-pds">"</span></span>
-        }
-    ])
-};
-
-<span class="pl-smi">ReactDOM</span><span class="pl-k">.</span><span class="pl-en">render</span>(&lt;<span class="pl-ent"><span class="pl-c1">Demo3</span></span> /&gt;,<span class="pl-c1"> document</span><span class="pl-k">.</span><span class="pl-en">getElementById</span>(<span class="pl-s"><span class="pl-pds">'</span>demo3<span class="pl-pds">'</span></span>));</pre>
-
-<h3>Custom Overlay</h3>
-<div id="demo4"></div>
-
-<h3><a id="code-sample" class="anchor" href="#code-sample" aria-hidden="true"><span aria-hidden="true" class="octicon octicon-link"></span></a>Code Sample (from demo at the top of the page)</h3>
-
-
-
-
-<pre><span class="pl-k">import</span> <span class="pl-smi">React</span> <span class="pl-k">from</span> <span class="pl-s"><span class="pl-pds">'</span>react<span class="pl-pds">'</span></span>;
-<span class="pl-k">import</span> <span class="pl-smi">ReactDOM</span> <span class="pl-k">from</span> <span class="pl-s"><span class="pl-pds">'</span>react-dom<span class="pl-pds">'</span></span>;
-<span class="pl-k">import</span> <span class="pl-smi">Gallery</span> <span class="pl-k">from</span> <span class="pl-s"><span class="pl-pds">'</span>react-grid-gallery<span class="pl-pds">'</span></span>;
-<span class="pl-k">import</span> <span class="pl-smi">CheckButton</span> <span class="pl-k">from</span> <span class="pl-s"><span class="pl-pds">'</span>../src/CheckButton<span class="pl-pds">'</span></span>;
-
-<span class="pl-k">class</span> <span class="pl-en">Demo0</span> <span class="pl-k">extends</span> <span class="pl-e">React</span>.<span class="pl-smi">Component</span> {
-    <span class="pl-en">constructor</span>(<span class="pl-smi">props</span>){
-        <span class="pl-v">super</span>(props);
-
-        <span class="pl-v">this</span>.<span class="pl-smi">state</span> <span class="pl-k">=</span> {
-            images<span class="pl-k">:</span> <span class="pl-v">this</span>.<span class="pl-smi">props</span>.<span class="pl-c1">images</span>,
-            selectAllChecked<span class="pl-k">:</span> <span class="pl-c1">false</span>
-        };
-
-        <span class="pl-v">this</span>.<span class="pl-smi">onSelectImage</span> <span class="pl-k">=</span> <span class="pl-v">this</span>.<span class="pl-smi">onSelectImage</span>.<span class="pl-en">bind</span>(<span class="pl-v">this</span>);
-        <span class="pl-v">this</span>.<span class="pl-smi">getSelectedImages</span> <span class="pl-k">=</span> <span class="pl-v">this</span>.<span class="pl-smi">getSelectedImages</span>.<span class="pl-en">bind</span>(<span class="pl-v">this</span>);
-        <span class="pl-v">this</span>.<span class="pl-smi">onClickSelectAll</span> <span class="pl-k">=</span> <span class="pl-v">this</span>.<span class="pl-smi">onClickSelectAll</span>.<span class="pl-en">bind</span>(<span class="pl-v">this</span>);
-    }
-
-    <span class="pl-en">allImagesSelected</span> (<span class="pl-smi">images</span>){
-        <span class="pl-k">var</span> f <span class="pl-k">=</span> <span class="pl-smi">images</span>.<span class="pl-en">filter</span>(
-            <span class="pl-k">function</span> (<span class="pl-smi">img</span>) {
-                <span class="pl-k">return</span> <span class="pl-smi">img</span>.<span class="pl-smi">isSelected</span> <span class="pl-k">==</span> <span class="pl-c1">true</span>;
-            }
-        );
-        <span class="pl-k">return</span> <span class="pl-smi">f</span>.<span class="pl-c1">length</span> <span class="pl-k">==</span> <span class="pl-smi">images</span>.<span class="pl-c1">length</span>;
-    }
-
-    <span class="pl-en">onSelectImage</span> (<span class="pl-smi">index</span>, <span class="pl-smi">image</span>) {
-        <span class="pl-k">var</span> images <span class="pl-k">=</span> <span class="pl-v">this</span>.<span class="pl-smi">state</span>.<span class="pl-c1">images</span>.<span class="pl-c1">slice</span>();
-        <span class="pl-k">var</span> img <span class="pl-k">=</span> images[index];
-        <span class="pl-k">if</span>(<span class="pl-smi">img</span>.<span class="pl-en">hasOwnProperty</span>(<span class="pl-s"><span class="pl-pds">"</span>isSelected<span class="pl-pds">"</span></span>))
-            <span class="pl-smi">img</span>.<span class="pl-smi">isSelected</span> <span class="pl-k">=</span> <span class="pl-k">!</span><span class="pl-smi">img</span>.<span class="pl-smi">isSelected</span>;
-        <span class="pl-k">else</span>
-            <span class="pl-smi">img</span>.<span class="pl-smi">isSelected</span> <span class="pl-k">=</span> <span class="pl-c1">true</span>;
-
-        <span class="pl-v">this</span>.<span class="pl-en">setState</span>({
-            images<span class="pl-k">:</span> images
-        });
-
-        <span class="pl-k">if</span>(<span class="pl-v">this</span>.<span class="pl-en">allImagesSelected</span>(images)){
-            <span class="pl-v">this</span>.<span class="pl-en">setState</span>({
-                selectAllChecked<span class="pl-k">:</span> <span class="pl-c1">true</span>
-            });
-        }
-        <span class="pl-k">else</span> {
-            <span class="pl-v">this</span>.<span class="pl-en">setState</span>({
-                selectAllChecked<span class="pl-k">:</span> <span class="pl-c1">false</span>
-            });
-        }
-    }
-
-    <span class="pl-en">getSelectedImages</span> () {
-        <span class="pl-k">var</span> selected <span class="pl-k">=</span> [];
-        <span class="pl-k">for</span>(<span class="pl-k">var</span> i <span class="pl-k">=</span> <span class="pl-c1">0</span>; i <span class="pl-k">&lt;</span> <span class="pl-v">this</span>.<span class="pl-smi">state</span>.<span class="pl-c1">images</span>.<span class="pl-c1">length</span>; i<span class="pl-k">++</span>)
-            <span class="pl-k">if</span>(<span class="pl-v">this</span>.<span class="pl-smi">state</span>.<span class="pl-c1">images</span>[i].<span class="pl-smi">isSelected</span> <span class="pl-k">==</span> <span class="pl-c1">true</span>)
-                <span class="pl-smi">selected</span>.<span class="pl-c1">push</span>(i);
-        <span class="pl-k">return</span> selected;
-    }
-
-    <span class="pl-en">onClickSelectAll</span> () {
-        <span class="pl-k">var</span> selectAllChecked <span class="pl-k">=</span> <span class="pl-k">!</span><span class="pl-v">this</span>.<span class="pl-smi">state</span>.<span class="pl-smi">selectAllChecked</span>;
-        <span class="pl-v">this</span>.<span class="pl-en">setState</span>({
-            selectAllChecked<span class="pl-k">:</span> selectAllChecked
-        });
-
-        <span class="pl-k">var</span> images <span class="pl-k">=</span> <span class="pl-v">this</span>.<span class="pl-smi">state</span>.<span class="pl-c1">images</span>.<span class="pl-c1">slice</span>();
-        <span class="pl-k">if</span>(selectAllChecked){
-            <span class="pl-k">for</span>(<span class="pl-k">var</span> i <span class="pl-k">=</span> <span class="pl-c1">0</span>; i <span class="pl-k">&lt;</span> <span class="pl-v">this</span>.<span class="pl-smi">state</span>.<span class="pl-c1">images</span>.<span class="pl-c1">length</span>; i<span class="pl-k">++</span>)
-                images[i].<span class="pl-smi">isSelected</span> <span class="pl-k">=</span> <span class="pl-c1">true</span>;
-        }
-        <span class="pl-k">else</span> {
-            <span class="pl-k">for</span>(<span class="pl-k">var</span> i <span class="pl-k">=</span> <span class="pl-c1">0</span>; i <span class="pl-k">&lt;</span> <span class="pl-v">this</span>.<span class="pl-smi">state</span>.<span class="pl-c1">images</span>.<span class="pl-c1">length</span>; i<span class="pl-k">++</span>)
-                images[i].<span class="pl-smi">isSelected</span> <span class="pl-k">=</span> <span class="pl-c1">false</span>;
-
-        }
-        <span class="pl-v">this</span>.<span class="pl-en">setState</span>({
-            images<span class="pl-k">:</span> images
-        });
-    }
-
-    <span class="pl-en">render</span> () {
-        <span class="pl-k">return</span> (
-                <span class="pl-k">&lt;</span>div<span class="pl-k">&gt;</span>
-                <span class="pl-k">&lt;</span>CheckButton
-            index<span class="pl-k">=</span>{<span class="pl-c1">0</span>}
-            isSelected<span class="pl-k">=</span>{<span class="pl-v">this</span>.<span class="pl-smi">state</span>.<span class="pl-smi">selectAllChecked</span>}
-            onClick<span class="pl-k">=</span>{<span class="pl-v">this</span>.<span class="pl-smi">onClickSelectAll</span>}
-            parentHover<span class="pl-k">=</span>{<span class="pl-c1">true</span>}
-            color<span class="pl-k">=</span>{<span class="pl-s"><span class="pl-pds">"</span>rgba(0,0,0,0.54)<span class="pl-pds">"</span></span>}
-            selectedColor<span class="pl-k">=</span>{<span class="pl-s"><span class="pl-pds">"</span>#4285f4<span class="pl-pds">"</span></span>}
-            hoverColor<span class="pl-k">=</span>{<span class="pl-s"><span class="pl-pds">"</span>rgba(0,0,0,0.54)<span class="pl-pds">"</span></span>}<span class="pl-k">/</span><span class="pl-k">&gt;</span>
-                <span class="pl-k">&lt;</span>div style<span class="pl-k">=</span>{{
-                    height<span class="pl-k">:</span> <span class="pl-s"><span class="pl-pds">"</span>36px<span class="pl-pds">"</span></span>,
-                    display<span class="pl-k">:</span> <span class="pl-s"><span class="pl-pds">"</span>flex<span class="pl-pds">"</span></span>,
-                    alignItems<span class="pl-k">:</span> <span class="pl-s"><span class="pl-pds">"</span>center<span class="pl-pds">"</span></span>
-                }}<span class="pl-k">&gt;</span>
-                select all
-                <span class="pl-k">&lt;</span><span class="pl-k">/</span>div<span class="pl-k">&gt;</span>
-                <span class="pl-k">&lt;</span>div style<span class="pl-k">=</span>{{
-                    padding<span class="pl-k">:</span> <span class="pl-s"><span class="pl-pds">"</span>2px<span class="pl-pds">"</span></span>,
-                    color<span class="pl-k">:</span> <span class="pl-s"><span class="pl-pds">"</span>#666<span class="pl-pds">"</span></span>
-                }}<span class="pl-k">&gt;</span>Selected images<span class="pl-k">:</span> {<span class="pl-v">this</span>.<span class="pl-en">getSelectedImages</span>().<span class="pl-c1">toString</span>()}<span class="pl-k">&lt;</span><span class="pl-k">/</span>div<span class="pl-k">&gt;</span>
-                <span class="pl-k">&lt;</span>div style<span class="pl-k">=</span>{{
-                    display<span class="pl-k">:</span> <span class="pl-s"><span class="pl-pds">"</span>block<span class="pl-pds">"</span></span>,
-                    minHeight<span class="pl-k">:</span> <span class="pl-s"><span class="pl-pds">"</span>1px<span class="pl-pds">"</span></span>,
-                    width<span class="pl-k">:</span> <span class="pl-s"><span class="pl-pds">"</span>100%<span class="pl-pds">"</span></span>,
-                    border<span class="pl-k">:</span> <span class="pl-s"><span class="pl-pds">"</span>1px solid #ddd<span class="pl-pds">"</span></span>,
-                    overflow<span class="pl-k">:</span> <span class="pl-s"><span class="pl-pds">"</span>auto<span class="pl-pds">"</span></span>}}<span class="pl-k">&gt;</span>
-                <span class="pl-k">&lt;</span>Gallery
-            images<span class="pl-k">=</span>{<span class="pl-v">this</span>.<span class="pl-smi">state</span>.<span class="pl-c1">images</span>}
-            onSelectImage<span class="pl-k">=</span>{<span class="pl-v">this</span>.<span class="pl-smi">onSelectImage</span>}<span class="pl-k">/</span><span class="pl-k">&gt;</span>
-                <span class="pl-k">&lt;</span><span class="pl-k">/</span>div<span class="pl-k">&gt;</span>
-                <span class="pl-k">&lt;</span><span class="pl-k">/</span>div<span class="pl-k">&gt;</span>
-        );
-    }
-}
-
-<span class="pl-smi">Demo0</span>.<span class="pl-smi">propTypes</span> <span class="pl-k">=</span> {
-    images<span class="pl-k">:</span> <span class="pl-smi">React</span>.<span class="pl-smi">PropTypes</span>.<span class="pl-en">arrayOf</span>(
-        <span class="pl-smi">React</span>.<span class="pl-smi">PropTypes</span>.<span class="pl-c1">shape</span>({
-            src<span class="pl-k">:</span> <span class="pl-smi">React</span>.<span class="pl-smi">PropTypes</span>.<span class="pl-smi">string</span>.<span class="pl-smi">isRequired</span>,
-            thumbnail<span class="pl-k">:</span> <span class="pl-smi">React</span>.<span class="pl-smi">PropTypes</span>.<span class="pl-smi">string</span>.<span class="pl-smi">isRequired</span>,
-            srcset<span class="pl-k">:</span> <span class="pl-smi">React</span>.<span class="pl-smi">PropTypes</span>.<span class="pl-smi">array</span>,
-            caption<span class="pl-k">:</span> <span class="pl-smi">React</span>.<span class="pl-smi">PropTypes</span>.<span class="pl-smi">string</span>,
-            thumbnailWidth<span class="pl-k">:</span> <span class="pl-smi">React</span>.<span class="pl-smi">PropTypes</span>.<span class="pl-smi">number</span>.<span class="pl-smi">isRequired</span>,
-            thumbnailHeight<span class="pl-k">:</span> <span class="pl-smi">React</span>.<span class="pl-smi">PropTypes</span>.<span class="pl-smi">number</span>.<span class="pl-smi">isRequired</span>,
-            isSelected<span class="pl-k">:</span> <span class="pl-smi">React</span>.<span class="pl-smi">PropTypes</span>.<span class="pl-smi">bool</span>
-        })
-    ).<span class="pl-smi">isRequired</span>
-};
-
-<span class="pl-smi">Demo0</span>.<span class="pl-smi">defaultProps</span> <span class="pl-k">=</span> {
-    images<span class="pl-k">:</span> <span class="pl-en">shuffleArray</span>([
-        {
-            src<span class="pl-k">:</span> <span class="pl-s"><span class="pl-pds">"</span>https://c2.staticflickr.com/9/8817/28973449265_07e3aa5d2e_b.jpg<span class="pl-pds">"</span></span>,
-            thumbnail<span class="pl-k">:</span> <span class="pl-s"><span class="pl-pds">"</span>https://c2.staticflickr.com/9/8817/28973449265_07e3aa5d2e_n.jpg<span class="pl-pds">"</span></span>,
-            thumbnailWidth<span class="pl-k">:</span> <span class="pl-c1">320</span>,
-            thumbnailHeight<span class="pl-k">:</span> <span class="pl-c1">174</span>,
-            tags<span class="pl-k">:</span> [{value<span class="pl-k">:</span> <span class="pl-s"><span class="pl-pds">"</span>Nature<span class="pl-pds">"</span></span>, title<span class="pl-k">:</span> <span class="pl-s"><span class="pl-pds">"</span>Nature<span class="pl-pds">"</span></span>}, {value<span class="pl-k">:</span> <span class="pl-s"><span class="pl-pds">"</span>Flora<span class="pl-pds">"</span></span>, title<span class="pl-k">:</span> <span class="pl-s"><span class="pl-pds">"</span>Flora<span class="pl-pds">"</span></span>}],
-            caption<span class="pl-k">:</span> <span class="pl-s"><span class="pl-pds">"</span>After Rain (Jeshu John - designerspics.com)<span class="pl-pds">"</span></span>
-        },
-        {
-            src<span class="pl-k">:</span> <span class="pl-s"><span class="pl-pds">"</span>https://c2.staticflickr.com/9/8356/28897120681_3b2c0f43e0_b.jpg<span class="pl-pds">"</span></span>,
-            thumbnail<span class="pl-k">:</span> <span class="pl-s"><span class="pl-pds">"</span>https://c2.staticflickr.com/9/8356/28897120681_3b2c0f43e0_n.jpg<span class="pl-pds">"</span></span>,
-            thumbnailWidth<span class="pl-k">:</span> <span class="pl-c1">320</span>,
-            thumbnailHeight<span class="pl-k">:</span> <span class="pl-c1">212</span>,
-            caption<span class="pl-k">:</span> <span class="pl-s"><span class="pl-pds">"</span>Boats (Jeshu John - designerspics.com)<span class="pl-pds">"</span></span>
-        },
-        {
-            src<span class="pl-k">:</span> <span class="pl-s"><span class="pl-pds">"</span>https://c4.staticflickr.com/9/8887/28897124891_98c4fdd82b_b.jpg<span class="pl-pds">"</span></span>,
-            thumbnail<span class="pl-k">:</span> <span class="pl-s"><span class="pl-pds">"</span>https://c4.staticflickr.com/9/8887/28897124891_98c4fdd82b_n.jpg<span class="pl-pds">"</span></span>,
-            thumbnailWidth<span class="pl-k">:</span> <span class="pl-c1">320</span>,
-            thumbnailHeight<span class="pl-k">:</span> <span class="pl-c1">212</span>,
-            caption<span class="pl-k">:</span> <span class="pl-s"><span class="pl-pds">"</span>Color Pencils (Jeshu John - designerspics.com)<span class="pl-pds">"</span></span>
-        },
-        {
-            src<span class="pl-k">:</span> <span class="pl-s"><span class="pl-pds">"</span>https://c7.staticflickr.com/9/8546/28354329294_bb45ba31fa_b.jpg<span class="pl-pds">"</span></span>,
-            thumbnail<span class="pl-k">:</span> <span class="pl-s"><span class="pl-pds">"</span>https://c7.staticflickr.com/9/8546/28354329294_bb45ba31fa_n.jpg<span class="pl-pds">"</span></span>,
-            thumbnailWidth<span class="pl-k">:</span> <span class="pl-c1">320</span>,
-            thumbnailHeight<span class="pl-k">:</span> <span class="pl-c1">213</span>,
-            caption<span class="pl-k">:</span> <span class="pl-s"><span class="pl-pds">"</span>Red Apples with other Red Fruit (foodiesfeed.com)<span class="pl-pds">"</span></span>
-        },
-        {
-            src<span class="pl-k">:</span> <span class="pl-s"><span class="pl-pds">"</span>https://c6.staticflickr.com/9/8890/28897154101_a8f55be225_b.jpg<span class="pl-pds">"</span></span>,
-            thumbnail<span class="pl-k">:</span> <span class="pl-s"><span class="pl-pds">"</span>https://c6.staticflickr.com/9/8890/28897154101_a8f55be225_n.jpg<span class="pl-pds">"</span></span>,
-            thumbnailWidth<span class="pl-k">:</span> <span class="pl-c1">320</span>,
-            thumbnailHeight<span class="pl-k">:</span> <span class="pl-c1">183</span>,
-            caption<span class="pl-k">:</span> <span class="pl-s"><span class="pl-pds">"</span>37H (gratispgraphy.com)<span class="pl-pds">"</span></span>
-        },
-        {
-            src<span class="pl-k">:</span> <span class="pl-s"><span class="pl-pds">"</span>https://c5.staticflickr.com/9/8768/28941110956_b05ab588c1_b.jpg<span class="pl-pds">"</span></span>,
-            thumbnail<span class="pl-k">:</span> <span class="pl-s"><span class="pl-pds">"</span>https://c5.staticflickr.com/9/8768/28941110956_b05ab588c1_n.jpg<span class="pl-pds">"</span></span>,
-            thumbnailWidth<span class="pl-k">:</span> <span class="pl-c1">240</span>,
-            thumbnailHeight<span class="pl-k">:</span> <span class="pl-c1">320</span>,
-            tags<span class="pl-k">:</span> [{value<span class="pl-k">:</span> <span class="pl-s"><span class="pl-pds">"</span>Nature<span class="pl-pds">"</span></span>, title<span class="pl-k">:</span> <span class="pl-s"><span class="pl-pds">"</span>Nature<span class="pl-pds">"</span></span>}],
-            caption<span class="pl-k">:</span> <span class="pl-s"><span class="pl-pds">"</span>8H (gratisography.com)<span class="pl-pds">"</span></span>
-        },
-        {
-            src<span class="pl-k">:</span> <span class="pl-s"><span class="pl-pds">"</span>https://c3.staticflickr.com/9/8583/28354353794_9f2d08d8c0_b.jpg<span class="pl-pds">"</span></span>,
-            thumbnail<span class="pl-k">:</span> <span class="pl-s"><span class="pl-pds">"</span>https://c3.staticflickr.com/9/8583/28354353794_9f2d08d8c0_n.jpg<span class="pl-pds">"</span></span>,
-            thumbnailWidth<span class="pl-k">:</span> <span class="pl-c1">320</span>,
-            thumbnailHeight<span class="pl-k">:</span> <span class="pl-c1">190</span>,
-            caption<span class="pl-k">:</span> <span class="pl-s"><span class="pl-pds">"</span>286H (gratisography.com)<span class="pl-pds">"</span></span>
-        },
-        {
-            src<span class="pl-k">:</span> <span class="pl-s"><span class="pl-pds">"</span>https://c7.staticflickr.com/9/8569/28941134686_d57273d933_b.jpg<span class="pl-pds">"</span></span>,
-            thumbnail<span class="pl-k">:</span> <span class="pl-s"><span class="pl-pds">"</span>https://c7.staticflickr.com/9/8569/28941134686_d57273d933_n.jpg<span class="pl-pds">"</span></span>,
-            thumbnailWidth<span class="pl-k">:</span> <span class="pl-c1">320</span>,
-            thumbnailHeight<span class="pl-k">:</span> <span class="pl-c1">148</span>,
-            tags<span class="pl-k">:</span> [{value<span class="pl-k">:</span> <span class="pl-s"><span class="pl-pds">"</span>People<span class="pl-pds">"</span></span>, title<span class="pl-k">:</span> <span class="pl-s"><span class="pl-pds">"</span>People<span class="pl-pds">"</span></span>}],
-            caption<span class="pl-k">:</span> <span class="pl-s"><span class="pl-pds">"</span>315H (gratisography.com)<span class="pl-pds">"</span></span>
-        },
-        {
-            src<span class="pl-k">:</span> <span class="pl-s"><span class="pl-pds">"</span>https://c6.staticflickr.com/9/8342/28897193381_800db6419e_b.jpg<span class="pl-pds">"</span></span>,
-            thumbnail<span class="pl-k">:</span> <span class="pl-s"><span class="pl-pds">"</span>https://c6.staticflickr.com/9/8342/28897193381_800db6419e_n.jpg<span class="pl-pds">"</span></span>,
-            thumbnailWidth<span class="pl-k">:</span> <span class="pl-c1">320</span>,
-            thumbnailHeight<span class="pl-k">:</span> <span class="pl-c1">213</span>,
-            caption<span class="pl-k">:</span> <span class="pl-s"><span class="pl-pds">"</span>201H (gratisography.com)<span class="pl-pds">"</span></span>
-        },
-        {
-            src<span class="pl-k">:</span> <span class="pl-s"><span class="pl-pds">"</span>https://c2.staticflickr.com/9/8239/28897202241_1497bec71a_b.jpg<span class="pl-pds">"</span></span>,
-            thumbnail<span class="pl-k">:</span> <span class="pl-s"><span class="pl-pds">"</span>https://c2.staticflickr.com/9/8239/28897202241_1497bec71a_n.jpg<span class="pl-pds">"</span></span>,
-            thumbnailWidth<span class="pl-k">:</span> <span class="pl-c1">248</span>,
-            thumbnailHeight<span class="pl-k">:</span> <span class="pl-c1">320</span>,
-            caption<span class="pl-k">:</span> <span class="pl-s"><span class="pl-pds">"</span>Big Ben (Tom Eversley - isorepublic.com)<span class="pl-pds">"</span></span>
-        },
-        {
-            src<span class="pl-k">:</span> <span class="pl-s"><span class="pl-pds">"</span>https://c7.staticflickr.com/9/8785/28687743710_3580fcb5f0_b.jpg<span class="pl-pds">"</span></span>,
-            thumbnail<span class="pl-k">:</span> <span class="pl-s"><span class="pl-pds">"</span>https://c7.staticflickr.com/9/8785/28687743710_3580fcb5f0_n.jpg<span class="pl-pds">"</span></span>,
-            thumbnailWidth<span class="pl-k">:</span> <span class="pl-c1">320</span>,
-            thumbnailHeight<span class="pl-k">:</span> <span class="pl-c1">113</span>,
-            tags<span class="pl-k">:</span> [{value<span class="pl-k">:</span> <span class="pl-s"><span class="pl-pds">"</span>People<span class="pl-pds">"</span></span>, title<span class="pl-k">:</span> <span class="pl-s"><span class="pl-pds">"</span>People<span class="pl-pds">"</span></span>}],
-            caption<span class="pl-k">:</span> <span class="pl-s"><span class="pl-pds">"</span>Red Zone - Paris (Tom Eversley - isorepublic.com)<span class="pl-pds">"</span></span>
-        },
-        {
-            src<span class="pl-k">:</span> <span class="pl-s"><span class="pl-pds">"</span>https://c6.staticflickr.com/9/8520/28357073053_cafcb3da6f_b.jpg<span class="pl-pds">"</span></span>,
-            thumbnail<span class="pl-k">:</span> <span class="pl-s"><span class="pl-pds">"</span>https://c6.staticflickr.com/9/8520/28357073053_cafcb3da6f_n.jpg<span class="pl-pds">"</span></span>,
-            thumbnailWidth<span class="pl-k">:</span> <span class="pl-c1">313</span>,
-            thumbnailHeight<span class="pl-k">:</span> <span class="pl-c1">320</span>,
-            caption<span class="pl-k">:</span> <span class="pl-s"><span class="pl-pds">"</span>Wood Glass (Tom Eversley - isorepublic.com)<span class="pl-pds">"</span></span>
-        },
-        {
-            src<span class="pl-k">:</span> <span class="pl-s"><span class="pl-pds">"</span>https://c8.staticflickr.com/9/8104/28973555735_ae7c208970_b.jpg<span class="pl-pds">"</span></span>,
-            thumbnail<span class="pl-k">:</span> <span class="pl-s"><span class="pl-pds">"</span>https://c8.staticflickr.com/9/8104/28973555735_ae7c208970_n.jpg<span class="pl-pds">"</span></span>,
-            thumbnailWidth<span class="pl-k">:</span> <span class="pl-c1">320</span>,
-            thumbnailHeight<span class="pl-k">:</span> <span class="pl-c1">213</span>,
-            caption<span class="pl-k">:</span> <span class="pl-s"><span class="pl-pds">"</span>Flower Interior Macro (Tom Eversley - isorepublic.com)<span class="pl-pds">"</span></span>
-        },
-        {
-            src<span class="pl-k">:</span> <span class="pl-s"><span class="pl-pds">"</span>https://c4.staticflickr.com/9/8562/28897228731_ff4447ef5f_b.jpg<span class="pl-pds">"</span></span>,
-            thumbnail<span class="pl-k">:</span> <span class="pl-s"><span class="pl-pds">"</span>https://c4.staticflickr.com/9/8562/28897228731_ff4447ef5f_n.jpg<span class="pl-pds">"</span></span>,
-            thumbnailWidth<span class="pl-k">:</span> <span class="pl-c1">320</span>,
-            thumbnailHeight<span class="pl-k">:</span> <span class="pl-c1">194</span>,
-            caption<span class="pl-k">:</span> <span class="pl-s"><span class="pl-pds">"</span>Old Barn (Tom Eversley - isorepublic.com)<span class="pl-pds">"</span></span>
-        },
-        {
-            src<span class="pl-k">:</span> <span class="pl-s"><span class="pl-pds">"</span>https://c2.staticflickr.com/8/7577/28973580825_d8f541ba3f_b.jpg<span class="pl-pds">"</span></span>,
-            thumbnail<span class="pl-k">:</span> <span class="pl-s"><span class="pl-pds">"</span>https://c2.staticflickr.com/8/7577/28973580825_d8f541ba3f_n.jpg<span class="pl-pds">"</span></span>,
-            thumbnailWidth<span class="pl-k">:</span> <span class="pl-c1">320</span>,
-            thumbnailHeight<span class="pl-k">:</span> <span class="pl-c1">213</span>,
-            caption<span class="pl-k">:</span> <span class="pl-s"><span class="pl-pds">"</span>Cosmos Flower Macro (Tom Eversley - isorepublic.com)<span class="pl-pds">"</span></span>
-        },
-        {
-            src<span class="pl-k">:</span> <span class="pl-s"><span class="pl-pds">"</span>https://c7.staticflickr.com/9/8106/28941228886_86d1450016_b.jpg<span class="pl-pds">"</span></span>,
-            thumbnail<span class="pl-k">:</span> <span class="pl-s"><span class="pl-pds">"</span>https://c7.staticflickr.com/9/8106/28941228886_86d1450016_n.jpg<span class="pl-pds">"</span></span>,
-            thumbnailWidth<span class="pl-k">:</span> <span class="pl-c1">271</span>,
-            thumbnailHeight<span class="pl-k">:</span> <span class="pl-c1">320</span>,
-            caption<span class="pl-k">:</span> <span class="pl-s"><span class="pl-pds">"</span>Orange Macro (Tom Eversley - isorepublic.com)<span class="pl-pds">"</span></span>
-        },
-        {
-            src<span class="pl-k">:</span> <span class="pl-s"><span class="pl-pds">"</span>https://c1.staticflickr.com/9/8330/28941240416_71d2a7af8e_b.jpg<span class="pl-pds">"</span></span>,
-            thumbnail<span class="pl-k">:</span> <span class="pl-s"><span class="pl-pds">"</span>https://c1.staticflickr.com/9/8330/28941240416_71d2a7af8e_n.jpg<span class="pl-pds">"</span></span>,
-            thumbnailWidth<span class="pl-k">:</span> <span class="pl-c1">320</span>,
-            thumbnailHeight<span class="pl-k">:</span> <span class="pl-c1">213</span>,
-            tags<span class="pl-k">:</span> [{value<span class="pl-k">:</span> <span class="pl-s"><span class="pl-pds">"</span>Nature<span class="pl-pds">"</span></span>, title<span class="pl-k">:</span> <span class="pl-s"><span class="pl-pds">"</span>Nature<span class="pl-pds">"</span></span>}, {value<span class="pl-k">:</span> <span class="pl-s"><span class="pl-pds">"</span>People<span class="pl-pds">"</span></span>, title<span class="pl-k">:</span> <span class="pl-s"><span class="pl-pds">"</span>People<span class="pl-pds">"</span></span>}],
-            caption<span class="pl-k">:</span> <span class="pl-s"><span class="pl-pds">"</span>Surfer Sunset (Tom Eversley - isorepublic.com)<span class="pl-pds">"</span></span>
-        },
-        {
-            src<span class="pl-k">:</span> <span class="pl-s"><span class="pl-pds">"</span>https://c1.staticflickr.com/9/8707/28868704912_cba5c6600e_b.jpg<span class="pl-pds">"</span></span>,
-            thumbnail<span class="pl-k">:</span> <span class="pl-s"><span class="pl-pds">"</span>https://c1.staticflickr.com/9/8707/28868704912_cba5c6600e_n.jpg<span class="pl-pds">"</span></span>,
-            thumbnailWidth<span class="pl-k">:</span> <span class="pl-c1">320</span>,
-            thumbnailHeight<span class="pl-k">:</span> <span class="pl-c1">213</span>,
-            tags<span class="pl-k">:</span> [{value<span class="pl-k">:</span> <span class="pl-s"><span class="pl-pds">"</span>People<span class="pl-pds">"</span></span>, title<span class="pl-k">:</span> <span class="pl-s"><span class="pl-pds">"</span>People<span class="pl-pds">"</span></span>}, {value<span class="pl-k">:</span> <span class="pl-s"><span class="pl-pds">"</span>Sport<span class="pl-pds">"</span></span>, title<span class="pl-k">:</span> <span class="pl-s"><span class="pl-pds">"</span>Sport<span class="pl-pds">"</span></span>}],
-            caption<span class="pl-k">:</span> <span class="pl-s"><span class="pl-pds">"</span>Man on BMX (Tom Eversley - isorepublic.com)<span class="pl-pds">"</span></span>
-        },
-        {
-            src<span class="pl-k">:</span> <span class="pl-s"><span class="pl-pds">"</span>https://c4.staticflickr.com/9/8578/28357117603_97a8233cf5_b.jpg<span class="pl-pds">"</span></span>,
-            thumbnail<span class="pl-k">:</span> <span class="pl-s"><span class="pl-pds">"</span>https://c4.staticflickr.com/9/8578/28357117603_97a8233cf5_n.jpg<span class="pl-pds">"</span></span>,
-            thumbnailWidth<span class="pl-k">:</span> <span class="pl-c1">320</span>,
-            thumbnailHeight<span class="pl-k">:</span> <span class="pl-c1">213</span>,
-            caption<span class="pl-k">:</span> <span class="pl-s"><span class="pl-pds">"</span>Ropeman - Thailand (Tom Eversley - isorepublic.com)<span class="pl-pds">"</span></span>
-        },
-        {
-            src<span class="pl-k">:</span> <span class="pl-s"><span class="pl-pds">"</span>https://c4.staticflickr.com/8/7476/28973628875_069e938525_b.jpg<span class="pl-pds">"</span></span>,
-            thumbnail<span class="pl-k">:</span> <span class="pl-s"><span class="pl-pds">"</span>https://c4.staticflickr.com/8/7476/28973628875_069e938525_n.jpg<span class="pl-pds">"</span></span>,
-            thumbnailWidth<span class="pl-k">:</span> <span class="pl-c1">320</span>,
-            thumbnailHeight<span class="pl-k">:</span> <span class="pl-c1">213</span>,
-            caption<span class="pl-k">:</span> <span class="pl-s"><span class="pl-pds">"</span>Time to Think (Tom Eversley - isorepublic.com)<span class="pl-pds">"</span></span>
-        },
-        {
-            src<span class="pl-k">:</span> <span class="pl-s"><span class="pl-pds">"</span>https://c6.staticflickr.com/9/8593/28357129133_f04c73bf1e_b.jpg<span class="pl-pds">"</span></span>,
-            thumbnail<span class="pl-k">:</span> <span class="pl-s"><span class="pl-pds">"</span>https://c6.staticflickr.com/9/8593/28357129133_f04c73bf1e_n.jpg<span class="pl-pds">"</span></span>,
-            thumbnailWidth<span class="pl-k">:</span> <span class="pl-c1">320</span>,
-            thumbnailHeight<span class="pl-k">:</span> <span class="pl-c1">179</span>,
-            tags<span class="pl-k">:</span> [{value<span class="pl-k">:</span> <span class="pl-s"><span class="pl-pds">"</span>Nature<span class="pl-pds">"</span></span>, title<span class="pl-k">:</span> <span class="pl-s"><span class="pl-pds">"</span>Nature<span class="pl-pds">"</span></span>}, {value<span class="pl-k">:</span> <span class="pl-s"><span class="pl-pds">"</span>Fauna<span class="pl-pds">"</span></span>, title<span class="pl-k">:</span> <span class="pl-s"><span class="pl-pds">"</span>Fauna<span class="pl-pds">"</span></span>}],
-            caption<span class="pl-k">:</span> <span class="pl-s"><span class="pl-pds">"</span>Untitled (Jan Vasek - jeshoots.com)<span class="pl-pds">"</span></span>
-        },
-        {
-            src<span class="pl-k">:</span> <span class="pl-s"><span class="pl-pds">"</span>https://c6.staticflickr.com/9/8893/28897116141_641b88e342_b.jpg<span class="pl-pds">"</span></span>,
-            thumbnail<span class="pl-k">:</span> <span class="pl-s"><span class="pl-pds">"</span>https://c6.staticflickr.com/9/8893/28897116141_641b88e342_n.jpg<span class="pl-pds">"</span></span>,
-            thumbnailWidth<span class="pl-k">:</span> <span class="pl-c1">320</span>,
-            thumbnailHeight<span class="pl-k">:</span> <span class="pl-c1">215</span>,
-            tags<span class="pl-k">:</span> [{value<span class="pl-k">:</span> <span class="pl-s"><span class="pl-pds">"</span>People<span class="pl-pds">"</span></span>, title<span class="pl-k">:</span> <span class="pl-s"><span class="pl-pds">"</span>People<span class="pl-pds">"</span></span>}],
-            caption<span class="pl-k">:</span> <span class="pl-s"><span class="pl-pds">"</span>Untitled (moveast.me)<span class="pl-pds">"</span></span>
-        },
-        {
-            src<span class="pl-k">:</span> <span class="pl-s"><span class="pl-pds">"</span>https://c1.staticflickr.com/9/8056/28354485944_148d6a5fc1_b.jpg<span class="pl-pds">"</span></span>,
-            thumbnail<span class="pl-k">:</span> <span class="pl-s"><span class="pl-pds">"</span>https://c1.staticflickr.com/9/8056/28354485944_148d6a5fc1_n.jpg<span class="pl-pds">"</span></span>,
-            thumbnailWidth<span class="pl-k">:</span> <span class="pl-c1">257</span>,
-            thumbnailHeight<span class="pl-k">:</span> <span class="pl-c1">320</span>,
-            caption<span class="pl-k">:</span> <span class="pl-s"><span class="pl-pds">"</span>A photo by 贝莉儿 NG. (unsplash.com)<span class="pl-pds">"</span></span>
-        },
-        {
-            src<span class="pl-k">:</span> <span class="pl-s"><span class="pl-pds">"</span>https://c7.staticflickr.com/9/8824/28868764222_19f3b30773_b.jpg<span class="pl-pds">"</span></span>,
-            thumbnail<span class="pl-k">:</span> <span class="pl-s"><span class="pl-pds">"</span>https://c7.staticflickr.com/9/8824/28868764222_19f3b30773_n.jpg<span class="pl-pds">"</span></span>,
-            thumbnailWidth<span class="pl-k">:</span> <span class="pl-c1">226</span>,
-            thumbnailHeight<span class="pl-k">:</span> <span class="pl-c1">320</span>,
-            caption<span class="pl-k">:</span> <span class="pl-s"><span class="pl-pds">"</span>A photo by Matthew Wiebe. (unsplash.com)<span class="pl-pds">"</span></span>
-        }
-    ]).<span class="pl-c1">splice</span>(<span class="pl-c1">0</span>,<span class="pl-c1">16</span>)
-};
-
-<span class="pl-smi">ReactDOM</span>.<span class="pl-en">render</span>(<span class="pl-k">&lt;</span>Demo0 <span class="pl-k">/</span><span class="pl-k">&gt;</span>, <span class="pl-c1">document</span>.<span class="pl-c1">getElementById</span>(<span class="pl-s"><span class="pl-pds">'</span>demo0<span class="pl-pds">'</span></span>));</pre>
-
-
-=======
->>>>>>> 6fa7a553
+
 
 
 
